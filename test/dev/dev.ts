'use strict';
import { NO_ADDITIONAL_NODES_PRESET } from '../../src/options/presets/NoCustomNodes';

(function () {
    const JavaScriptObfuscator: any = require('../../index');

    let obfuscatedCode: string = JavaScriptObfuscator.obfuscate(
        `
        (function(){
<<<<<<< HEAD
            var foo = 'foo'; var bar = 'bar'; var bark = foo + bar,; var baz = 'baz';
=======
            function foo () {
                var a = 1;
                inner1();
                var b = 2;
                function inner1 () {}
                var c = 3;
            }
            function bar () {
                var a = 1;
            }
            function baz () {
                var a = 1;
            }
            function bark () {
                var a = 1;
            }
            function hawk () {
                var a = 1;
            }
            function eagle () {
                var a = 1;
            }
>>>>>>> e76298e1
        })();
        `,
        {
            ...NO_ADDITIONAL_NODES_PRESET,
            compact: false,
            stringArray: true,
            stringArrayThreshold: 1,
            deadCodeInjection: true,
            deadCodeInjectionThreshold: 1
        }
    ).getObfuscatedCode();

    console.log(obfuscatedCode);
    console.log(eval(obfuscatedCode));
})();<|MERGE_RESOLUTION|>--- conflicted
+++ resolved
@@ -7,9 +7,6 @@
     let obfuscatedCode: string = JavaScriptObfuscator.obfuscate(
         `
         (function(){
-<<<<<<< HEAD
-            var foo = 'foo'; var bar = 'bar'; var bark = foo + bar,; var baz = 'baz';
-=======
             function foo () {
                 var a = 1;
                 inner1();
@@ -32,7 +29,6 @@
             function eagle () {
                 var a = 1;
             }
->>>>>>> e76298e1
         })();
         `,
         {
