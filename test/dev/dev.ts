'use strict';
import { NO_ADDITIONAL_NODES_PRESET } from '../../src/options/presets/NoCustomNodes';

(function () {
    const JavaScriptObfuscator: any = require('../../index');

    let obfuscatedCode: string = JavaScriptObfuscator.obfuscate(
        `
        (function(){
<<<<<<< HEAD
            function foo (bar) {
                eval('console.log(bar);');
            }
            
            foo(1);
=======
            var object = {
                foo: 'test1',
                bar: {
                    baz: 'test2'
                }
            };
>>>>>>> c8534978
        })();
        `,
        {
            ...NO_ADDITIONAL_NODES_PRESET,
            compact: false,
            transformObjectKeys: true,
            stringArray: true,
            stringArrayThreshold: 1
        }
    ).getObfuscatedCode();

    console.log(obfuscatedCode);
    console.log(eval(obfuscatedCode));
})();<|MERGE_RESOLUTION|>--- conflicted
+++ resolved
@@ -7,26 +7,17 @@
     let obfuscatedCode: string = JavaScriptObfuscator.obfuscate(
         `
         (function(){
-<<<<<<< HEAD
             function foo (bar) {
-                eval('console.log(bar);');
+                eval('console.log(bar, \\'baz\\');');
+                console.log(eval('bar; console.log(\\'bark\\')'));
             }
             
             foo(1);
-=======
-            var object = {
-                foo: 'test1',
-                bar: {
-                    baz: 'test2'
-                }
-            };
->>>>>>> c8534978
         })();
         `,
         {
             ...NO_ADDITIONAL_NODES_PRESET,
             compact: false,
-            transformObjectKeys: true,
             stringArray: true,
             stringArrayThreshold: 1
         }
