import { alphabetStringUppercase } from '../../../../constants/AlphabetStringUppercase';
import { alphabetString } from '../../../../constants/AlphabetString';
import { numbersString } from '../../../../constants/NumbersString';

/**
 * @returns {string}
 */
export function AtobTemplate (): string {
    // swapped lowercase and uppercase groups of alphabet to prevent easy decode!!!!
    return `
<<<<<<< HEAD
        (function () {
            {globalVariableTemplate}
            
            const chars = '${alphabetStringUppercase}${alphabetString}${numbersString}+/=';
=======
        var {atobFunctionName} = function (input) {
            const chars = '${alphabetString}${alphabetStringUppercase}${numbersString}+/=';
>>>>>>> 2a77358c

            const str = String(input).replace(/=+$/, '');
            let output = '';
            for (
                let bc = 0, bs, buffer, idx = 0;
                buffer = str.charAt(idx++);
                ~buffer && (bs = bc % 4 ? bs * 64 + buffer : buffer,
                    bc++ % 4) ? output += String.fromCharCode(255 & bs >> (-2 * bc & 6)) : 0
            ) {
                buffer = chars.indexOf(buffer);
            }
            return output;
        };
    `;
}<|MERGE_RESOLUTION|>--- conflicted
+++ resolved
@@ -8,15 +8,8 @@
 export function AtobTemplate (): string {
     // swapped lowercase and uppercase groups of alphabet to prevent easy decode!!!!
     return `
-<<<<<<< HEAD
-        (function () {
-            {globalVariableTemplate}
-            
-            const chars = '${alphabetStringUppercase}${alphabetString}${numbersString}+/=';
-=======
         var {atobFunctionName} = function (input) {
             const chars = '${alphabetString}${alphabetStringUppercase}${numbersString}+/=';
->>>>>>> 2a77358c
 
             const str = String(input).replace(/=+$/, '');
             let output = '';
