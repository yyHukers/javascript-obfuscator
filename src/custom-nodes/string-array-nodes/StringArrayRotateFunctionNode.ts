import * as format from 'string-template';

import { TNodeWithBlockStatement } from '../../types/TNodeWithBlockStatement';

import { IOptions } from '../../interfaces/IOptions';

import { AppendState } from '../../enums/AppendState';

import { NO_CUSTOM_NODES_PRESET } from '../../preset-options/NoCustomNodesPreset';

import { SelfDefendingTemplate } from '../../templates/custom-nodes/string-array-nodes/string-array-rotate-function-node/SelfDefendingTemplate';
import { StringArrayRotateFunctionTemplate } from '../../templates/custom-nodes/string-array-nodes/string-array-rotate-function-node/StringArrayRotateFunctionTemplate';

import { AbstractCustomNode } from '../AbstractCustomNode';
import { JavaScriptObfuscator } from '../../JavaScriptObfuscator';
import { NodeAppender } from '../../node/NodeAppender';
import { StringArray } from '../../StringArray';
import { Utils } from '../../Utils';

export class StringArrayRotateFunctionNode extends AbstractCustomNode {
    /**
     * @type {AppendState}
     */
    protected appendState: AppendState = AppendState.AfterObfuscation;

    /**
     * @type {StringArray}
     */
    private stringArray: StringArray;

    /**
     * @type {string}
     */
    private stringArrayName: string;

    /**
     * @param {number}
     */
    private stringArrayRotateValue: number;

    /**
     * @param stringArrayName
     * @param stringArray
     * @param stringArrayRotateValue
     * @param options
     */
    constructor (
        stringArrayName: string,
        stringArray: StringArray,
        stringArrayRotateValue: number,
        options: IOptions
    ) {
        super(options);

        this.stringArrayName = stringArrayName;
        this.stringArray = stringArray;
        this.stringArrayRotateValue = stringArrayRotateValue;
    }

    /**
     * @param blockScopeNode
     */
    public appendNode (blockScopeNode: TNodeWithBlockStatement): void {
        if (!this.stringArray.getLength()) {
            return;
        }

        NodeAppender.insertNodeAtIndex(blockScopeNode, this.getNode(), 1);
    }

    /**
     * @returns {string}
     */
    public getCode (): string {
        let code: string = '',
            timesName: string = Utils.getRandomVariableName(),
            whileFunctionName: string = Utils.getRandomVariableName();

        if (this.options.selfDefending) {
            code = format(SelfDefendingTemplate(), {
                timesName,
                whileFunctionName
            });
        } else {
            code = `${whileFunctionName}(++${timesName})`;
        }

<<<<<<< HEAD
        return JavaScriptObfuscator.obfuscate(
            format(StringArrayRotateFunctionTemplate(), {
                code,
                timesName,
                stringArrayName: this.stringArrayName,
                stringArrayRotateValue: Utils.decToHex(this.stringArrayRotateValue),
                whileFunctionName
            }),
            NO_CUSTOM_NODES_PRESET
        ).getObfuscatedCode();
=======
        return NodeUtils.convertCodeToStructure(
            JavaScriptObfuscator.obfuscate(
                StringArrayRotateFunctionTemplate().formatUnicorn({
                    code,
                    timesName,
                    stringArrayName: this.stringArrayName,
                    stringArrayRotateValue: Utils.decToHex(this.stringArrayRotateValue),
                    whileFunctionName
                }),
                Object.assign({}, NO_CUSTOM_NODES_PRESET, {
                    seed: this.options.seed
                })
            ).getObfuscatedCode()
        );
>>>>>>> 775d7884
    }
}<|MERGE_RESOLUTION|>--- conflicted
+++ resolved
@@ -85,7 +85,6 @@
             code = `${whileFunctionName}(++${timesName})`;
         }
 
-<<<<<<< HEAD
         return JavaScriptObfuscator.obfuscate(
             format(StringArrayRotateFunctionTemplate(), {
                 code,
@@ -94,23 +93,9 @@
                 stringArrayRotateValue: Utils.decToHex(this.stringArrayRotateValue),
                 whileFunctionName
             }),
-            NO_CUSTOM_NODES_PRESET
+            Object.assign({}, NO_CUSTOM_NODES_PRESET, {
+                seed: this.options.seed
+            })
         ).getObfuscatedCode();
-=======
-        return NodeUtils.convertCodeToStructure(
-            JavaScriptObfuscator.obfuscate(
-                StringArrayRotateFunctionTemplate().formatUnicorn({
-                    code,
-                    timesName,
-                    stringArrayName: this.stringArrayName,
-                    stringArrayRotateValue: Utils.decToHex(this.stringArrayRotateValue),
-                    whileFunctionName
-                }),
-                Object.assign({}, NO_CUSTOM_NODES_PRESET, {
-                    seed: this.options.seed
-                })
-            ).getObfuscatedCode()
-        );
->>>>>>> 775d7884
     }
 }