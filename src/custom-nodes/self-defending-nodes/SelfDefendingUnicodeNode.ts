import * as format from 'string-template';

import { TNodeWithBlockStatement } from '../../types/TNodeWithBlockStatement';

import { IOptions } from '../../interfaces/IOptions';
import { IStackTraceData } from '../../interfaces/stack-trace-analyzer/IStackTraceData';

import { AppendState } from '../../enums/AppendState';

import { NO_CUSTOM_NODES_PRESET } from '../../preset-options/NoCustomNodesPreset';

import { SelfDefendingTemplate } from '../../templates/custom-nodes/self-defending-nodes/self-defending-unicode-node/SelfDefendingTemplate';

import { AbstractCustomNode } from '../AbstractCustomNode';
import { NodeAppender } from '../../node/NodeAppender';
import { JavaScriptObfuscator } from '../../JavaScriptObfuscator';
import { Utils } from '../../Utils';

export class SelfDefendingUnicodeNode extends AbstractCustomNode {
    /**
     * @type {AppendState}
     */
    protected appendState: AppendState = AppendState.AfterObfuscation;

    /**
     * @type {string}
     */
    protected callsControllerFunctionName: string;

    /**
     * @type {number}
     */
    protected randomStackTraceIndex: number;

    /**
     * @type {IStackTraceData[]}
     */
    protected stackTraceData: IStackTraceData[];

    /**
     * @param stackTraceData
     * @param callsControllerFunctionName
     * @param randomStackTraceIndex
     * @param options
     */
    constructor (
        stackTraceData: IStackTraceData[],
        callsControllerFunctionName: string,
        randomStackTraceIndex: number,
        options: IOptions
    ) {
        super(options);

        this.stackTraceData = stackTraceData;
        this.callsControllerFunctionName = callsControllerFunctionName;
        this.randomStackTraceIndex = randomStackTraceIndex;
    }

    /**
     * @param blockScopeNode
     */
    public appendNode (blockScopeNode: TNodeWithBlockStatement): void {
        NodeAppender.appendNodeToOptimalBlockScope(
            this.stackTraceData,
            blockScopeNode,
            this.getNode(),
            this.randomStackTraceIndex
        );
    }

    /**
     * @returns {string}
     */
<<<<<<< HEAD
    public getCode (): string {
        return JavaScriptObfuscator.obfuscate(
            format(SelfDefendingTemplate(), {
                selfDefendingFunctionName: Utils.getRandomVariableName(),
                singleNodeCallControllerFunctionName: this.callsControllerFunctionName
            }),
            NO_CUSTOM_NODES_PRESET
        ).getObfuscatedCode();
=======
    protected getNodeStructure (): TStatement[] {
        return NodeUtils.convertCodeToStructure(
            JavaScriptObfuscator.obfuscate(
                SelfDefendingTemplate().formatUnicorn({
                    selfDefendingFunctionName: Utils.getRandomVariableName(),
                    singleNodeCallControllerFunctionName: this.callsControllerFunctionName
                }),
                Object.assign({},  NO_CUSTOM_NODES_PRESET, {
                    seed: this.options.seed
                })
            ).getObfuscatedCode()
        );
>>>>>>> 775d7884
    }
}<|MERGE_RESOLUTION|>--- conflicted
+++ resolved
@@ -71,28 +71,15 @@
     /**
      * @returns {string}
      */
-<<<<<<< HEAD
     public getCode (): string {
         return JavaScriptObfuscator.obfuscate(
             format(SelfDefendingTemplate(), {
                 selfDefendingFunctionName: Utils.getRandomVariableName(),
                 singleNodeCallControllerFunctionName: this.callsControllerFunctionName
             }),
-            NO_CUSTOM_NODES_PRESET
+            Object.assign({},  NO_CUSTOM_NODES_PRESET, {
+                seed: this.options.seed
+            })
         ).getObfuscatedCode();
-=======
-    protected getNodeStructure (): TStatement[] {
-        return NodeUtils.convertCodeToStructure(
-            JavaScriptObfuscator.obfuscate(
-                SelfDefendingTemplate().formatUnicorn({
-                    selfDefendingFunctionName: Utils.getRandomVariableName(),
-                    singleNodeCallControllerFunctionName: this.callsControllerFunctionName
-                }),
-                Object.assign({},  NO_CUSTOM_NODES_PRESET, {
-                    seed: this.options.seed
-                })
-            ).getObfuscatedCode()
-        );
->>>>>>> 775d7884
     }
 }