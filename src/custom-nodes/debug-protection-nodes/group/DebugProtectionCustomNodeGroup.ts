import { inject, injectable, } from 'inversify';
import { ServiceIdentifiers } from '../../../container/ServiceIdentifiers';

import { TCustomNodeFactory } from '../../../types/container/custom-nodes/TCustomNodeFactory';
import { TIdentifierNameGeneratorFactory } from '../../../types/container/generators/TIdentifierNameGeneratorFactory';
import { TNodeWithBlockStatement } from '../../../types/node/TNodeWithBlockStatement';

import { ICustomNode } from '../../../interfaces/custom-nodes/ICustomNode';
import { IOptions } from '../../../interfaces/options/IOptions';
import { IRandomGenerator } from '../../../interfaces/utils/IRandomGenerator';
import { IStackTraceData } from '../../../interfaces/analyzers/stack-trace-analyzer/IStackTraceData';

import { initializable } from '../../../decorators/Initializable';

import { CustomNode } from '../../../enums/custom-nodes/CustomNode';
import { ObfuscationEvent } from '../../../enums/event-emitters/ObfuscationEvent';

import { AbstractCustomNodeGroup } from '../../AbstractCustomNodeGroup';
import { NodeAppender } from '../../../node/NodeAppender';

@injectable()
export class DebugProtectionCustomNodeGroup extends AbstractCustomNodeGroup {
    /**
     * @type {ObfuscationEvent}
     */
    protected readonly appendEvent: ObfuscationEvent = ObfuscationEvent.BeforeObfuscation;

    /**
     * @type {Map<CustomNode, ICustomNode>}
     */
    @initializable()
    protected customNodes: Map <CustomNode, ICustomNode>;

    /**
     * @type {TCustomNodeFactory}
     */
    private readonly customNodeFactory: TCustomNodeFactory;

    /**
     * @param {TCustomNodeFactory} customNodeFactory
     * @param {TIdentifierNameGeneratorFactory} identifierNameGeneratorFactory
     * @param {IRandomGenerator} randomGenerator
     * @param {IOptions} options
     */
    constructor (
        @inject(ServiceIdentifiers.Factory__ICustomNode) customNodeFactory: TCustomNodeFactory,
        @inject(ServiceIdentifiers.Factory__IIdentifierNameGenerator)
            identifierNameGeneratorFactory: TIdentifierNameGeneratorFactory,
        @inject(ServiceIdentifiers.IRandomGenerator) randomGenerator: IRandomGenerator,
        @inject(ServiceIdentifiers.IOptions) options: IOptions
    ) {
        super(identifierNameGeneratorFactory, randomGenerator, options);

        this.customNodeFactory = customNodeFactory;
    }

    /**
     * @param {TNodeWithBlockStatement} blockScopeNode
     * @param {IStackTraceData[]} stackTraceData
     */
    public appendCustomNodes (blockScopeNode: TNodeWithBlockStatement, stackTraceData: IStackTraceData[]): void {
        const randomStackTraceIndex: number = this.getRandomStackTraceIndex(stackTraceData.length);

        // debugProtectionFunctionCallNode append
        this.appendCustomNodeIfExist(CustomNode.DebugProtectionFunctionCallNode, (customNode: ICustomNode) => {
            NodeAppender.appendNodeToOptimalBlockScope(
                stackTraceData,
                blockScopeNode,
                customNode.getNode(),
                randomStackTraceIndex
            );
        });

        // debugProtectionFunctionNode append
        this.appendCustomNodeIfExist(CustomNode.DebugProtectionFunctionNode, (customNode: ICustomNode) => {
            NodeAppender.appendNode(blockScopeNode, customNode.getNode());
        });

        // debugProtectionFunctionIntervalNode append
        this.appendCustomNodeIfExist(CustomNode.DebugProtectionFunctionIntervalNode, (customNode: ICustomNode) => {
            const programBodyLength: number = blockScopeNode.body.length;
            const randomIndex: number = this.randomGenerator.getRandomInteger(0, programBodyLength);

            NodeAppender.insertNodeAtIndex(blockScopeNode, customNode.getNode(), randomIndex);
        });

        // nodeCallsControllerFunctionNode append
        this.appendCustomNodeIfExist(CustomNode.NodeCallsControllerFunctionNode, (customNode: ICustomNode) => {
            let targetBlockScope: TNodeWithBlockStatement;

            if (stackTraceData.length) {
                targetBlockScope = NodeAppender.getOptimalBlockScope(stackTraceData, randomStackTraceIndex, 1);
            } else {
                targetBlockScope = blockScopeNode;
            }

            NodeAppender.prependNode(targetBlockScope, customNode.getNode());
        });
    }

    public initialize (): void {
        this.customNodes = new Map <CustomNode, ICustomNode>();

        if (!this.options.debugProtection) {
            return;
        }

<<<<<<< HEAD
        const debugProtectionFunctionName: string = this.identifierNameGenerator.generate(6);
=======
        const debugProtectionFunctionName: string = this.randomGenerator.getRandomVariableName(6);
        const callsControllerFunctionName: string = this.randomGenerator.getRandomVariableName(6);
>>>>>>> ae507adb

        const debugProtectionFunctionNode: ICustomNode = this.customNodeFactory(CustomNode.DebugProtectionFunctionNode);
        const debugProtectionFunctionCallNode: ICustomNode = this.customNodeFactory(CustomNode.DebugProtectionFunctionCallNode);
        const debugProtectionFunctionIntervalNode: ICustomNode = this.customNodeFactory(CustomNode.DebugProtectionFunctionIntervalNode);
        const nodeCallsControllerFunctionNode: ICustomNode = this.customNodeFactory(CustomNode.NodeCallsControllerFunctionNode);

        debugProtectionFunctionNode.initialize(debugProtectionFunctionName);
        debugProtectionFunctionCallNode.initialize(debugProtectionFunctionName, callsControllerFunctionName);
        debugProtectionFunctionIntervalNode.initialize(debugProtectionFunctionName);
        nodeCallsControllerFunctionNode.initialize(this.appendEvent, callsControllerFunctionName);

        this.customNodes.set(CustomNode.DebugProtectionFunctionNode, debugProtectionFunctionNode);
        this.customNodes.set(CustomNode.DebugProtectionFunctionCallNode, debugProtectionFunctionCallNode);

        if (this.options.debugProtectionInterval) {
            this.customNodes.set(CustomNode.DebugProtectionFunctionIntervalNode, debugProtectionFunctionIntervalNode);
        }

        this.customNodes.set(CustomNode.NodeCallsControllerFunctionNode, nodeCallsControllerFunctionNode);
    }
}<|MERGE_RESOLUTION|>--- conflicted
+++ resolved
@@ -105,12 +105,8 @@
             return;
         }
 
-<<<<<<< HEAD
         const debugProtectionFunctionName: string = this.identifierNameGenerator.generate(6);
-=======
-        const debugProtectionFunctionName: string = this.randomGenerator.getRandomVariableName(6);
-        const callsControllerFunctionName: string = this.randomGenerator.getRandomVariableName(6);
->>>>>>> ae507adb
+        const callsControllerFunctionName: string = this.identifierNameGenerator.generate(6);
 
         const debugProtectionFunctionNode: ICustomNode = this.customNodeFactory(CustomNode.DebugProtectionFunctionNode);
         const debugProtectionFunctionCallNode: ICustomNode = this.customNodeFactory(CustomNode.DebugProtectionFunctionCallNode);
