import { injectable, inject } from 'inversify';
import { ServiceIdentifiers } from '../../container/ServiceIdentifiers';

import * as estraverse from 'estraverse';
import * as ESTree from 'estree';

import { TControlFlowReplacer } from '../../types/node-transformers/TControlFlowReplacer';
import { TStatement } from '../../types/node/TStatement';

import { ICustomNode } from '../../interfaces/custom-nodes/ICustomNode';
import { IOptions } from '../../interfaces/options/IOptions';
import { IStorage } from '../../interfaces/storages/IStorage';

import { NodeType } from '../../enums/NodeType';

import { AbstractNodeTransformer } from '../AbstractNodeTransformer';
import { BinaryExpressionControlFlowReplacer } from './control-flow-replacers/BinaryExpressionControlFlowReplacer';
import { ControlFlowStorage } from '../../storages/control-flow/ControlFlowStorage';
import { ControlFlowStorageNode } from '../../custom-nodes/control-flow-storage-nodes/ControlFlowStorageNode';
import { Node } from '../../node/Node';
import { NodeAppender } from '../../node/NodeAppender';
import { Utils } from '../../Utils';

@injectable()
export class FunctionControlFlowTransformer extends AbstractNodeTransformer {
    /**
     * @type {Map <string, IReplacer>}
     */
    private static readonly controlFlowReplacers: Map <string, TControlFlowReplacer> = new Map <string, TControlFlowReplacer> ([
        [NodeType.BinaryExpression, BinaryExpressionControlFlowReplacer]
    ]);

    /**
     * @param customNodesStorage
     * @param options
     */
    constructor (
        @inject(ServiceIdentifiers['IStorage<ICustomNode>']) customNodesStorage: IStorage<ICustomNode>,
        @inject(ServiceIdentifiers.IOptions) options: IOptions
    ) {
        super(customNodesStorage, options);
    }

    /**
     * @param functionNode
     */
    public transformNode (functionNode: ESTree.Function): void {
        this.changeFunctionBodyControlFlow(functionNode);
    }

    /**
     * @param functionNode
     */
    private changeFunctionBodyControlFlow (functionNode: ESTree.Function): void {
        if (Node.isArrowFunctionExpressionNode(functionNode)) {
            return;
        }

        const controlFlowStorage: IStorage <ICustomNode> = new ControlFlowStorage();
        const controlFlowStorageCustomNodeName: string = Utils.getRandomVariableName(6);

        estraverse.replace(functionNode.body, {
            enter: (node: ESTree.Node, parentNode: ESTree.Node): any => {
                const controlFlowReplacer: TControlFlowReplacer | undefined = FunctionControlFlowTransformer
                    .controlFlowReplacers.get(node.type);

                if (!controlFlowReplacer) {
                    return;
                }

                const controlFlowStorageCallCustomNode: ICustomNode | undefined = new controlFlowReplacer(
                    this.customNodesStorage,
                    this.options
                ).replace(node, parentNode, controlFlowStorage, controlFlowStorageCustomNodeName);

                if (!controlFlowStorageCallCustomNode) {
                    return;
                }

                // controlFlowStorageCallCustomNode will always have only one TStatement node,
                // so we can get it by index `0`
                // also we need to return `expression` property of `ExpressionStatement` node because bug:
                // https://github.com/estools/escodegen/issues/289
                const statementNode: TStatement | undefined = controlFlowStorageCallCustomNode.getNode()[0];

                if (!statementNode || !Node.isExpressionStatementNode(statementNode)) {
                    throw new Error(`\`controlFlowStorageCallCustomNode.getNode()\` should returns array with \`ExpressionStatement\` node`);
                }

                return statementNode.expression;
            }
        });

        if (!controlFlowStorage.getLength()) {
            return;
        }

<<<<<<< HEAD
        const controlFlowStorageCustomNode: ICustomNode = new ControlFlowStorageNode(
            controlFlowStorage,
            controlFlowStorageCustomNodeName,
            this.options
        );
=======
        const controlFlowStorageCustomNode: ICustomNode = new ControlFlowStorageNode(this.options);

        controlFlowStorageCustomNode.initialize(controlFlowStorage, controlFlowStorageCustomNodeName);
>>>>>>> 4f02abb5

        NodeAppender.prependNode(functionNode.body, controlFlowStorageCustomNode.getNode());
    }
}<|MERGE_RESOLUTION|>--- conflicted
+++ resolved
@@ -95,17 +95,9 @@
             return;
         }
 
-<<<<<<< HEAD
-        const controlFlowStorageCustomNode: ICustomNode = new ControlFlowStorageNode(
-            controlFlowStorage,
-            controlFlowStorageCustomNodeName,
-            this.options
-        );
-=======
         const controlFlowStorageCustomNode: ICustomNode = new ControlFlowStorageNode(this.options);
 
         controlFlowStorageCustomNode.initialize(controlFlowStorage, controlFlowStorageCustomNodeName);
->>>>>>> 4f02abb5
 
         NodeAppender.prependNode(functionNode.body, controlFlowStorageCustomNode.getNode());
     }
