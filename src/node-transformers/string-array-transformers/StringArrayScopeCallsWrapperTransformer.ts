--- conflicted
+++ resolved
@@ -194,7 +194,6 @@
     }
 
     /**
-<<<<<<< HEAD
      * @param {string} stringArrayScopeCallsWrapperName
      * @param {string} upperStringArrayCallsWrapperName
      * @returns {TStatement[]}
@@ -264,10 +263,7 @@
     }
 
     /**
-     * @param {TNodeWithLexicalScopeAndStatements} lexicalScopeNode
-=======
      * @param {TNodeWithLexicalScopeStatements} lexicalScopeBodyNode
->>>>>>> 6edbdb21
      */
     private onLexicalScopeNodeEnter (lexicalScopeBodyNode: TNodeWithLexicalScopeStatements): void {
         this.visitedLexicalScopeNodesStackStorage.push(lexicalScopeBodyNode);
