{
  "name": "javascript-obfuscator",
<<<<<<< HEAD
  "version": "2.16.0",
=======
  "version": "2.17.0",
>>>>>>> 45504240
  "description": "JavaScript obfuscator",
  "keywords": [
    "obfuscator",
    "obfuscation",
    "uglify",
    "crush",
    "code protection",
    "javascript obfuscator",
    "js obfuscator"
  ],
  "engines": {
    "node": ">=12"
  },
  "main": "dist/index.js",
  "browser": "dist/index.browser.js",
  "bin": {
    "javascript-obfuscator": "./bin/javascript-obfuscator"
  },
  "types": "index.d.ts",
  "dependencies": {
    "@javascript-obfuscator/escodegen": "2.2.0",
    "@javascript-obfuscator/estraverse": "5.3.0",
    "@nuxtjs/opencollective": "0.3.2",
    "acorn": "8.4.1",
    "assert": "2.0.0",
    "chalk": "4.1.1",
    "chance": "1.1.7",
    "class-validator": "0.13.1",
    "commander": "8.0.0",
<<<<<<< HEAD
    "eslint-scope": "github:eslint/eslint-scope#master",
=======
    "eslint-scope": "5.1.1",
>>>>>>> 45504240
    "fast-deep-equal": "3.1.3",
    "inversify": "5.1.1",
    "js-string-escape": "1.0.1",
    "md5": "2.3.0",
    "mkdirp": "1.0.4",
    "multimatch": "5.0.0",
    "process": "0.11.10",
    "reflect-metadata": "0.1.13",
    "source-map-support": "0.5.19",
    "string-template": "1.0.0",
    "stringz": "2.1.0",
    "tslib": "2.3.0"
  },
  "devDependencies": {
    "@istanbuljs/nyc-config-typescript": "1.0.1",
<<<<<<< HEAD
    "@types/chai": "4.2.19",
    "@types/chance": "1.1.2",
    "@types/escodegen": "0.0.6",
    "@types/eslint-scope": "3.7.0",
    "@types/estraverse": "5.1.0",
    "@types/estree": "0.0.49",
=======
    "@types/chai": "4.2.21",
    "@types/chance": "1.1.3",
    "@types/escodegen": "0.0.7",
    "@types/eslint-scope": "3.7.1",
    "@types/estraverse": "5.1.1",
    "@types/estree": "0.0.50",
>>>>>>> 45504240
    "@types/js-string-escape": "1.0.0",
    "@types/md5": "2.3.1",
    "@types/mkdirp": "1.0.2",
    "@types/mocha": "8.2.3",
    "@types/multimatch": "4.0.0",
<<<<<<< HEAD
    "@types/node": "16.0.0",
    "@types/rimraf": "3.0.0",
    "@types/sinon": "10.0.2",
    "@types/string-template": "1.0.2",
    "@types/webpack-env": "1.16.2",
    "@typescript-eslint/eslint-plugin": "4.28.1",
    "@typescript-eslint/parser": "4.28.1",
    "chai": "4.3.4",
    "chai-exclude": "2.0.3",
    "cross-env": "7.0.3",
    "eslint": "7.30.0",
    "eslint-plugin-import": "2.23.4",
    "eslint-plugin-jsdoc": "35.4.1",
=======
    "@types/node": "16.3.3",
    "@types/rimraf": "3.0.1",
    "@types/sinon": "10.0.2",
    "@types/string-template": "1.0.2",
    "@types/webpack-env": "1.16.2",
    "@typescript-eslint/eslint-plugin": "4.28.4",
    "@typescript-eslint/parser": "4.28.4",
    "chai": "4.3.4",
    "chai-exclude": "2.0.3",
    "cross-env": "7.0.3",
    "eslint": "7.31.0",
    "eslint-plugin-import": "2.23.4",
    "eslint-plugin-jsdoc": "35.4.5",
>>>>>>> 45504240
    "eslint-plugin-no-null": "1.0.2",
    "eslint-plugin-prefer-arrow": "1.2.3",
    "eslint-plugin-unicorn": "34.0.1",
    "fork-ts-checker-notifier-webpack-plugin": "4.0.0",
    "fork-ts-checker-webpack-plugin": "6.2.12",
    "mocha": "9.0.2",
    "nyc": "15.1.0",
    "pjson": "1.0.9",
    "pre-commit": "1.2.2",
    "rimraf": "3.0.2",
    "sinon": "11.1.1",
    "source-map-resolve": "^0.6.0",
    "threads": "1.6.5",
    "ts-loader": "9.2.3",
<<<<<<< HEAD
    "ts-node": "10.0.0",
    "typescript": "4.4.0-beta",
    "webpack": "5.42.0",
=======
    "ts-node": "10.1.0",
    "typescript": "4.3.5",
    "webpack": "5.45.1",
>>>>>>> 45504240
    "webpack-cli": "4.7.2",
    "webpack-node-externals": "3.0.0"
  },
  "repository": {
    "type": "git",
    "url": "git+https://github.com/javascript-obfuscator/javascript-obfuscator.git"
  },
  "homepage": "https://obfuscator.io/",
  "scripts": {
    "start": "yarn run watch",
    "webpack:prod": "webpack --config ./webpack/webpack.node.config.js --config ./webpack/webpack.browser.config.js --mode production",
    "build": "yarn run webpack:prod && yarn run eslint && yarn test",
    "watch": "webpack --config ./webpack/webpack.node.config.js --mode development --watch",
    "test:dev": "ts-node --type-check test/dev/dev.ts",
    "test:devCompilePerformance": "ts-node test/dev/dev-compile-performance.ts",
    "test:devRuntimePerformance": "ts-node test/dev/dev-runtime-performance.ts",
    "test:full": "yarn run test:dev && yarn run test:mocha-coverage && yarn run test:mocha-memory-performance",
    "test:mocha": "mocha --require ts-node/register --require source-map-support/register test/index.spec.ts --exit",
    "test:mocha-coverage": "nyc --reporter text-summary --no-clean yarn run test:mocha",
    "test:mocha-coverage:report": "nyc report --reporter=lcov",
    "test:mocha-memory-performance": "cross-env NODE_OPTIONS=--max-old-space-size=220 mocha --require ts-node/register test/performance-tests/JavaScriptObfuscatorMemory.spec.ts",
    "test": "yarn run test:full",
    "eslint": "eslint src/**/*.ts",
    "git:addFiles": "git add .",
    "postinstall": "opencollective"
  },
  "pre-commit": [
    "build",
    "git:addFiles"
  ],
  "author": {
    "name": "Timofey Kachalov"
  },
  "contributors": [
    "Timofey Kachalov (https://github.com/sanex3339)",
    "Dmitry Zamotkin (https://github.com/zamotkin)"
  ],
  "license": "BSD-2-Clause",
  "funding": {
    "type": "opencollective",
    "url": "https://opencollective.com/javascript-obfuscator"
  },
  "collective": {
    "url": "https://opencollective.com/javascript-obfuscator"
  }
}<|MERGE_RESOLUTION|>--- conflicted
+++ resolved
@@ -1,10 +1,6 @@
 {
   "name": "javascript-obfuscator",
-<<<<<<< HEAD
-  "version": "2.16.0",
-=======
-  "version": "2.17.0",
->>>>>>> 45504240
+  "version": "2.18.0",
   "description": "JavaScript obfuscator",
   "keywords": [
     "obfuscator",
@@ -34,11 +30,7 @@
     "chance": "1.1.7",
     "class-validator": "0.13.1",
     "commander": "8.0.0",
-<<<<<<< HEAD
-    "eslint-scope": "github:eslint/eslint-scope#master",
-=======
-    "eslint-scope": "5.1.1",
->>>>>>> 45504240
+    "eslint-scope": "6.0.0",
     "fast-deep-equal": "3.1.3",
     "inversify": "5.1.1",
     "js-string-escape": "1.0.1",
@@ -54,42 +46,18 @@
   },
   "devDependencies": {
     "@istanbuljs/nyc-config-typescript": "1.0.1",
-<<<<<<< HEAD
-    "@types/chai": "4.2.19",
-    "@types/chance": "1.1.2",
-    "@types/escodegen": "0.0.6",
-    "@types/eslint-scope": "3.7.0",
-    "@types/estraverse": "5.1.0",
-    "@types/estree": "0.0.49",
-=======
     "@types/chai": "4.2.21",
     "@types/chance": "1.1.3",
     "@types/escodegen": "0.0.7",
     "@types/eslint-scope": "3.7.1",
     "@types/estraverse": "5.1.1",
     "@types/estree": "0.0.50",
->>>>>>> 45504240
     "@types/js-string-escape": "1.0.0",
     "@types/md5": "2.3.1",
     "@types/mkdirp": "1.0.2",
-    "@types/mocha": "8.2.3",
+    "@types/mocha": "9.0.0",
     "@types/multimatch": "4.0.0",
-<<<<<<< HEAD
-    "@types/node": "16.0.0",
-    "@types/rimraf": "3.0.0",
-    "@types/sinon": "10.0.2",
-    "@types/string-template": "1.0.2",
-    "@types/webpack-env": "1.16.2",
-    "@typescript-eslint/eslint-plugin": "4.28.1",
-    "@typescript-eslint/parser": "4.28.1",
-    "chai": "4.3.4",
-    "chai-exclude": "2.0.3",
-    "cross-env": "7.0.3",
-    "eslint": "7.30.0",
-    "eslint-plugin-import": "2.23.4",
-    "eslint-plugin-jsdoc": "35.4.1",
-=======
-    "@types/node": "16.3.3",
+    "@types/node": "16.4.1",
     "@types/rimraf": "3.0.1",
     "@types/sinon": "10.0.2",
     "@types/string-template": "1.0.2",
@@ -101,8 +69,7 @@
     "cross-env": "7.0.3",
     "eslint": "7.31.0",
     "eslint-plugin-import": "2.23.4",
-    "eslint-plugin-jsdoc": "35.4.5",
->>>>>>> 45504240
+    "eslint-plugin-jsdoc": "35.5.1",
     "eslint-plugin-no-null": "1.0.2",
     "eslint-plugin-prefer-arrow": "1.2.3",
     "eslint-plugin-unicorn": "34.0.1",
@@ -117,15 +84,9 @@
     "source-map-resolve": "^0.6.0",
     "threads": "1.6.5",
     "ts-loader": "9.2.3",
-<<<<<<< HEAD
-    "ts-node": "10.0.0",
+    "ts-node": "10.1.0",
     "typescript": "4.4.0-beta",
-    "webpack": "5.42.0",
-=======
-    "ts-node": "10.1.0",
-    "typescript": "4.3.5",
-    "webpack": "5.45.1",
->>>>>>> 45504240
+    "webpack": "5.46.0",
     "webpack-cli": "4.7.2",
     "webpack-node-externals": "3.0.0"
   },
