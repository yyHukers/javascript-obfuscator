--- conflicted
+++ resolved
@@ -42,7 +42,7 @@
     "source-map-support": "0.5.19",
     "string-template": "1.0.0",
     "stringz": "2.1.0",
-    "tslib": "2.0.2"
+    "tslib": "2.0.3"
   },
   "devDependencies": {
     "@istanbuljs/nyc-config-typescript": "1.0.1",
@@ -57,11 +57,7 @@
     "@types/mkdirp": "1.0.1",
     "@types/mocha": "8.0.3",
     "@types/multimatch": "4.0.0",
-<<<<<<< HEAD
-    "@types/node": "14.11.1",
-=======
-    "@types/node": "14.11.5",
->>>>>>> 5c9f5ef8
+    "@types/node": "14.11.8",
     "@types/rimraf": "3.0.0",
     "@types/sinon": "9.0.8",
     "@types/string-template": "1.0.2",
@@ -72,9 +68,9 @@
     "chai-exclude": "2.0.2",
     "coveralls": "3.1.0",
     "cross-env": "7.0.2",
-    "eslint": "7.10.0",
+    "eslint": "7.11.0",
     "eslint-plugin-import": "2.22.1",
-    "eslint-plugin-jsdoc": "30.6.3",
+    "eslint-plugin-jsdoc": "30.6.4",
     "eslint-plugin-no-null": "1.0.2",
     "eslint-plugin-prefer-arrow": "1.2.2",
     "eslint-plugin-unicorn": "22.0.0",
@@ -89,14 +85,9 @@
     "threads": "1.6.3",
     "ts-loader": "8.0.4",
     "ts-node": "9.0.0",
-<<<<<<< HEAD
-    "typescript": "4.0.2",
-    "webpack": "5.0.0-beta.31",
-=======
     "typescript": "4.1.0-beta",
-    "webpack": "4.44.2",
->>>>>>> 5c9f5ef8
-    "webpack-cli": "3.3.12",
+    "webpack": "5.0.0",
+    "webpack-cli": "4.0.0",
     "webpack-node-externals": "2.5.2"
   },
   "repository": {
@@ -106,9 +97,9 @@
   "homepage": "https://obfuscator.io/",
   "scripts": {
     "start": "yarn run watch",
-    "webpack:prod": "webpack --config webpack/webpack.node.config.js --config webpack/webpack.browser.config.js --mode production",
+    "webpack:prod": "webpack --config ./webpack/webpack.node.config.js --config ./webpack/webpack.browser.config.js --mode production",
     "build": "yarn run webpack:prod && yarn run eslint && yarn test",
-    "watch": "webpack --config webpack/webpack.node.config.js --mode development --watch",
+    "watch": "webpack --config ./webpack/webpack.node.config.js --mode development --watch",
     "test:dev": "ts-node --type-check test/dev/dev.ts",
     "test:devCompilePerformance": "ts-node test/dev/dev-compile-performance.ts",
     "test:devRuntimePerformance": "ts-node test/dev/dev-runtime-performance.ts",
