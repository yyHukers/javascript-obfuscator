{
  "name": "javascript-obfuscator",
<<<<<<< HEAD
  "version": "0.9.0-dev.9",
=======
  "version": "0.9.0-dev.10",
>>>>>>> 99df22eb
  "description": "JavaScript obfuscator",
  "keywords": [
    "obfuscator",
    "obfuscation",
    "uglify",
    "crush",
    "code protection",
    "javascript obfuscator",
    "js obfuscator"
  ],
  "engines": {
    "node": ">=0.12.0",
    "iojs": ">=1.0.0"
  },
  "main": "dist/index.js",
  "bin": {
    "javascript-obfuscator": "./bin/javascript-obfuscator.js"
  },
  "dependencies": {
    "babel-polyfill": "6.20.0",
    "babel-runtime": "6.20.0",
    "chance": "1.0.4",
    "class-validator": "0.6.8",
    "commander": "2.9.0",
    "escodegen": "1.8.1",
    "esprima": "3.1.3",
    "estraverse": "4.2.0",
    "inversify": "3.0.0-rc.4",
    "lodash": "4.17.4",
    "mkdirp": "0.5.1",
    "reflect-metadata": "0.1.9",
    "source-map-support": "0.4.8",
    "string-template": "1.0.0",
    "tslib": "1.5.0"
  },
  "devDependencies": {
    "@types/chai": "3.4.34",
    "@types/chance": "0.7.31",
    "@types/commander": "2.3.31",
    "@types/escodegen": "0.0.6",
    "@types/esprima": "2.1.33",
    "@types/estraverse": "0.0.6",
    "@types/estree": "0.0.34",
    "@types/lodash": "4.14.48",
    "@types/mkdirp": "0.3.29",
    "@types/mocha": "2.2.37",
    "@types/node": "6.0.59",
    "@types/sinon": "1.16.34",
    "@types/string-template": "1.0.2",
    "awesome-typescript-loader": "3.0.0-beta.18",
    "babel-cli": "6.18.0",
    "babel-loader": "6.2.10",
    "babel-plugin-transform-runtime": "6.15.0",
    "babel-preset-es2015": "6.18.0",
    "chai": "4.0.0-canary.1",
    "coveralls": "2.11.15",
    "istanbul": "1.1.0-alpha.1",
    "mocha": "3.2.0",
    "sinon": "2.0.0-pre.4",
    "ts-node": "2.0.0",
    "tslint": "4.3.1",
    "tslint-loader": "3.3.0",
    "typescript": "2.1.4",
    "webpack": "2.2.0-rc.3",
    "webpack-node-externals": "1.5.4"
  },
  "repository": {
    "type": "git",
    "url": "git+https://github.com/javascript-obfuscator/javascript-obfuscator.git"
  },
  "scripts": {
    "start": "scripts/start",
    "webpack": "scripts/webpack",
    "build": "scripts/build",
    "watch": "scripts/watch",
    "test:compile": "scripts/test-compile",
    "test:dev": "scripts/test-dev",
    "test:devCompilePerformance": "scripts/test-dev-compile-performance",
    "test:devRuntimePerformance": "scripts/test-dev-runtime-performance",
    "test:full": "scripts/test-full",
    "test:coveralls": "scripts/test-coveralls",
    "test:mocha": "scripts/test-mocha",
    "test:removeTmpDir": "scripts/test-remove-tmp-dir",
    "test": "scripts/test",
    "tslint": "scripts/tslint",
    "travis": "scripts/travis"
  },
  "author": {
    "name": "Timofey Kachalov"
  },
  "license": "BSD-2-Clause"
}<|MERGE_RESOLUTION|>--- conflicted
+++ resolved
@@ -1,10 +1,6 @@
 {
   "name": "javascript-obfuscator",
-<<<<<<< HEAD
-  "version": "0.9.0-dev.9",
-=======
   "version": "0.9.0-dev.10",
->>>>>>> 99df22eb
   "description": "JavaScript obfuscator",
   "keywords": [
     "obfuscator",
