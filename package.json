{
  "name": "javascript-obfuscator",
<<<<<<< HEAD
  "version": "2.17.1",
=======
  "version": "2.18.0",
>>>>>>> f8757963
  "description": "JavaScript obfuscator",
  "keywords": [
    "obfuscator",
    "obfuscation",
    "uglify",
    "crush",
    "code protection",
    "javascript obfuscator",
    "js obfuscator"
  ],
  "engines": {
    "node": "^12.22.0 || ^14.17.0 || >=16.0.0"
  },
  "main": "dist/index.js",
  "browser": "dist/index.browser.js",
  "bin": {
    "javascript-obfuscator": "./bin/javascript-obfuscator"
  },
  "types": "index.d.ts",
  "dependencies": {
    "@javascript-obfuscator/escodegen": "2.2.0",
    "@javascript-obfuscator/estraverse": "5.3.0",
    "@nuxtjs/opencollective": "0.3.2",
    "acorn": "8.4.1",
    "assert": "2.0.0",
    "chalk": "4.1.1",
    "chance": "1.1.7",
    "class-validator": "0.13.1",
    "commander": "8.0.0",
    "eslint-scope": "6.0.0",
    "fast-deep-equal": "3.1.3",
    "inversify": "5.1.1",
    "js-string-escape": "1.0.1",
    "md5": "2.3.0",
    "mkdirp": "1.0.4",
    "multimatch": "5.0.0",
    "process": "0.11.10",
    "reflect-metadata": "0.1.13",
    "source-map-support": "0.5.19",
    "string-template": "1.0.0",
    "stringz": "2.1.0",
    "tslib": "2.3.0"
  },
  "devDependencies": {
    "@istanbuljs/nyc-config-typescript": "1.0.1",
    "@types/chai": "4.2.21",
    "@types/chance": "1.1.3",
    "@types/escodegen": "0.0.7",
    "@types/eslint-scope": "3.7.1",
    "@types/estraverse": "5.1.1",
    "@types/estree": "0.0.50",
    "@types/js-beautify": "1.13.2",
    "@types/js-string-escape": "1.0.0",
    "@types/md5": "2.3.1",
    "@types/mkdirp": "1.0.2",
    "@types/mocha": "9.0.0",
    "@types/multimatch": "4.0.0",
<<<<<<< HEAD
    "@types/node": "16.4.0",
=======
    "@types/node": "16.4.1",
>>>>>>> f8757963
    "@types/rimraf": "3.0.1",
    "@types/sinon": "10.0.2",
    "@types/string-template": "1.0.2",
    "@types/webpack-env": "1.16.2",
    "@typescript-eslint/eslint-plugin": "4.28.4",
    "@typescript-eslint/parser": "4.28.4",
    "chai": "4.3.4",
    "chai-exclude": "2.0.3",
    "cross-env": "7.0.3",
    "eslint": "7.31.0",
    "eslint-plugin-import": "2.23.4",
<<<<<<< HEAD
    "eslint-plugin-jsdoc": "35.5.0",
=======
    "eslint-plugin-jsdoc": "35.5.1",
>>>>>>> f8757963
    "eslint-plugin-no-null": "1.0.2",
    "eslint-plugin-prefer-arrow": "1.2.3",
    "eslint-plugin-unicorn": "34.0.1",
    "fork-ts-checker-notifier-webpack-plugin": "4.0.0",
    "fork-ts-checker-webpack-plugin": "6.2.12",
    "js-beautify": "1.14.0",
    "mocha": "9.0.2",
    "nyc": "15.1.0",
    "pjson": "1.0.9",
    "pre-commit": "1.2.2",
    "rimraf": "3.0.2",
    "sinon": "11.1.1",
    "source-map-resolve": "0.6.0",
    "threads": "1.6.5",
    "ts-loader": "9.2.3",
    "ts-node": "10.1.0",
    "typescript": "4.4.0-beta",
    "webpack": "5.46.0",
    "webpack-cli": "4.7.2",
    "webpack-node-externals": "3.0.0"
  },
  "repository": {
    "type": "git",
    "url": "git+https://github.com/javascript-obfuscator/javascript-obfuscator.git"
  },
  "homepage": "https://obfuscator.io/",
  "scripts": {
    "start": "yarn run watch",
    "webpack:prod": "webpack --config ./webpack/webpack.node.config.js --config ./webpack/webpack.browser.config.js --mode production",
    "build": "yarn run webpack:prod && yarn run eslint && yarn test",
    "watch": "webpack --config ./webpack/webpack.node.config.js --mode development --watch",
    "test:dev": "ts-node --type-check test/dev/dev.ts",
    "test:devCompilePerformance": "ts-node test/dev/dev-compile-performance.ts",
    "test:devRuntimePerformance": "ts-node test/dev/dev-runtime-performance.ts",
    "test:full": "yarn run test:dev && yarn run test:mocha-coverage && yarn run test:mocha-memory-performance",
    "test:mocha": "mocha --require ts-node/register --require source-map-support/register test/index.spec.ts --exit",
    "test:mocha-coverage": "nyc --reporter text-summary --no-clean yarn run test:mocha",
    "test:mocha-coverage:report": "nyc report --reporter=lcov",
    "test:mocha-memory-performance": "cross-env NODE_OPTIONS=--max-old-space-size=220 mocha --require ts-node/register test/performance-tests/JavaScriptObfuscatorMemory.spec.ts",
    "test": "yarn run test:full",
    "eslint": "eslint src/**/*.ts",
    "git:addFiles": "git add .",
    "postinstall": "opencollective"
  },
  "pre-commit": [
    "build",
    "git:addFiles"
  ],
  "author": {
    "name": "Timofey Kachalov"
  },
  "contributors": [
    "Timofey Kachalov (https://github.com/sanex3339)",
    "Dmitry Zamotkin (https://github.com/zamotkin)"
  ],
  "license": "BSD-2-Clause",
  "funding": {
    "type": "opencollective",
    "url": "https://opencollective.com/javascript-obfuscator"
  },
  "collective": {
    "url": "https://opencollective.com/javascript-obfuscator"
  }
}<|MERGE_RESOLUTION|>--- conflicted
+++ resolved
@@ -1,10 +1,6 @@
 {
   "name": "javascript-obfuscator",
-<<<<<<< HEAD
-  "version": "2.17.1",
-=======
-  "version": "2.18.0",
->>>>>>> f8757963
+  "version": "2.18.1",
   "description": "JavaScript obfuscator",
   "keywords": [
     "obfuscator",
@@ -62,11 +58,7 @@
     "@types/mkdirp": "1.0.2",
     "@types/mocha": "9.0.0",
     "@types/multimatch": "4.0.0",
-<<<<<<< HEAD
-    "@types/node": "16.4.0",
-=======
     "@types/node": "16.4.1",
->>>>>>> f8757963
     "@types/rimraf": "3.0.1",
     "@types/sinon": "10.0.2",
     "@types/string-template": "1.0.2",
@@ -78,11 +70,7 @@
     "cross-env": "7.0.3",
     "eslint": "7.31.0",
     "eslint-plugin-import": "2.23.4",
-<<<<<<< HEAD
-    "eslint-plugin-jsdoc": "35.5.0",
-=======
     "eslint-plugin-jsdoc": "35.5.1",
->>>>>>> f8757963
     "eslint-plugin-no-null": "1.0.2",
     "eslint-plugin-prefer-arrow": "1.2.3",
     "eslint-plugin-unicorn": "34.0.1",
