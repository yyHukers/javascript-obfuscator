{
  "name": "javascript-obfuscator",
  "version": "2.14.0",
  "description": "JavaScript obfuscator",
  "keywords": [
    "obfuscator",
    "obfuscation",
    "uglify",
    "crush",
    "code protection",
    "javascript obfuscator",
    "js obfuscator"
  ],
  "engines": {
    "node": ">=12"
  },
  "main": "dist/index.js",
  "browser": "dist/index.browser.js",
  "bin": {
    "javascript-obfuscator": "./bin/javascript-obfuscator"
  },
  "types": "index.d.ts",
  "dependencies": {
    "@javascript-obfuscator/escodegen": "2.2.0",
    "@javascript-obfuscator/estraverse": "5.3.0",
    "@nuxtjs/opencollective": "0.3.2",
<<<<<<< HEAD
    "acorn": "8.2.4",
=======
    "acorn": "8.3.0",
>>>>>>> 5b5d0eb2
    "assert": "2.0.0",
    "chalk": "4.1.1",
    "chance": "1.1.7",
    "class-validator": "0.13.1",
    "commander": "7.2.0",
    "eslint-scope": "github:eslint/eslint-scope#ad618bc5001f02492fe9bdc6318fa1ae179b0260",
    "fast-deep-equal": "3.1.3",
    "inversify": "5.1.1",
    "js-string-escape": "1.0.1",
    "md5": "2.3.0",
    "mkdirp": "1.0.4",
    "multimatch": "5.0.0",
    "process": "0.11.10",
    "reflect-metadata": "0.1.13",
    "source-map-support": "0.5.19",
    "string-template": "1.0.0",
    "stringz": "2.1.0",
    "tslib": "2.2.0"
  },
  "devDependencies": {
    "@istanbuljs/nyc-config-typescript": "1.0.1",
    "@types/chai": "4.2.18",
<<<<<<< HEAD
    "@types/chance": "1.1.1",
=======
    "@types/chance": "1.1.2",
>>>>>>> 5b5d0eb2
    "@types/escodegen": "0.0.6",
    "@types/eslint-scope": "3.7.0",
    "@types/estraverse": "5.1.0",
    "@types/estree": "0.0.47",
    "@types/js-string-escape": "1.0.0",
    "@types/md5": "2.3.0",
    "@types/mkdirp": "1.0.1",
    "@types/mocha": "8.2.2",
    "@types/multimatch": "4.0.0",
<<<<<<< HEAD
    "@types/node": "15.0.2",
=======
    "@types/node": "15.6.1",
>>>>>>> 5b5d0eb2
    "@types/rimraf": "3.0.0",
    "@types/sinon": "10.0.1",
    "@types/string-template": "1.0.2",
    "@types/webpack-env": "1.16.0",
<<<<<<< HEAD
    "@typescript-eslint/eslint-plugin": "4.22.1",
    "@typescript-eslint/parser": "4.22.1",
    "chai": "4.3.4",
    "chai-exclude": "2.0.3",
    "cross-env": "7.0.3",
    "eslint": "7.26.0",
    "eslint-plugin-import": "2.22.1",
    "eslint-plugin-jsdoc": "33.1.0",
=======
    "@typescript-eslint/eslint-plugin": "4.25.0",
    "@typescript-eslint/parser": "4.25.0",
    "chai": "4.3.4",
    "chai-exclude": "2.0.3",
    "cross-env": "7.0.3",
    "eslint": "7.27.0",
    "eslint-plugin-import": "2.23.4",
    "eslint-plugin-jsdoc": "35.1.0",
>>>>>>> 5b5d0eb2
    "eslint-plugin-no-null": "1.0.2",
    "eslint-plugin-prefer-arrow": "1.2.3",
    "eslint-plugin-unicorn": "32.0.1",
    "fork-ts-checker-notifier-webpack-plugin": "4.0.0",
<<<<<<< HEAD
    "fork-ts-checker-webpack-plugin": "6.2.6",
=======
    "fork-ts-checker-webpack-plugin": "6.2.10",
>>>>>>> 5b5d0eb2
    "mocha": "8.4.0",
    "nyc": "15.1.0",
    "pjson": "1.0.9",
    "pre-commit": "1.2.2",
    "rimraf": "3.0.2",
    "sinon": "11.1.1",
    "threads": "1.6.4",
<<<<<<< HEAD
    "ts-loader": "9.1.2",
    "ts-node": "9.1.1",
    "typescript": "beta",
    "webpack": "5.36.2",
=======
    "ts-loader": "9.2.2",
    "ts-node": "10.0.0",
    "typescript": "4.3.2",
    "webpack": "5.38.1",
>>>>>>> 5b5d0eb2
    "webpack-cli": "4.7.0",
    "webpack-node-externals": "3.0.0"
  },
  "repository": {
    "type": "git",
    "url": "git+https://github.com/javascript-obfuscator/javascript-obfuscator.git"
  },
  "homepage": "https://obfuscator.io/",
  "scripts": {
    "start": "yarn run watch",
    "webpack:prod": "webpack --config ./webpack/webpack.node.config.js --config ./webpack/webpack.browser.config.js --mode production",
    "build": "yarn run webpack:prod && yarn run eslint && yarn test",
    "watch": "webpack --config ./webpack/webpack.node.config.js --mode development --watch",
    "test:dev": "ts-node --type-check test/dev/dev.ts",
    "test:devCompilePerformance": "ts-node test/dev/dev-compile-performance.ts",
    "test:devRuntimePerformance": "ts-node test/dev/dev-runtime-performance.ts",
    "test:full": "yarn run test:dev && yarn run test:mocha-coverage && yarn run test:mocha-memory-performance",
    "test:mocha": "mocha --require ts-node/register --require source-map-support/register test/index.spec.ts --exit",
    "test:mocha-coverage": "nyc --reporter text-summary --no-clean yarn run test:mocha",
    "test:mocha-coverage:report": "nyc report --reporter=lcov",
    "test:mocha-memory-performance": "cross-env NODE_OPTIONS=--max-old-space-size=220 mocha --require ts-node/register test/performance-tests/JavaScriptObfuscatorMemory.spec.ts",
    "test": "yarn run test:full",
    "eslint": "eslint src/**/*.ts",
    "git:addFiles": "git add .",
    "postinstall": "opencollective"
  },
  "pre-commit": [
    "build",
    "git:addFiles"
  ],
  "author": {
    "name": "Timofey Kachalov"
  },
  "contributors": [
    "Timofey Kachalov (https://github.com/sanex3339)",
    "Dmitry Zamotkin (https://github.com/zamotkin)"
  ],
  "license": "BSD-2-Clause",
  "funding": {
    "type": "opencollective",
    "url": "https://opencollective.com/javascript-obfuscator"
  },
  "collective": {
    "url": "https://opencollective.com/javascript-obfuscator"
  }
}<|MERGE_RESOLUTION|>--- conflicted
+++ resolved
@@ -1,6 +1,6 @@
 {
   "name": "javascript-obfuscator",
-  "version": "2.14.0",
+  "version": "2.15.0",
   "description": "JavaScript obfuscator",
   "keywords": [
     "obfuscator",
@@ -24,11 +24,7 @@
     "@javascript-obfuscator/escodegen": "2.2.0",
     "@javascript-obfuscator/estraverse": "5.3.0",
     "@nuxtjs/opencollective": "0.3.2",
-<<<<<<< HEAD
-    "acorn": "8.2.4",
-=======
     "acorn": "8.3.0",
->>>>>>> 5b5d0eb2
     "assert": "2.0.0",
     "chalk": "4.1.1",
     "chance": "1.1.7",
@@ -51,11 +47,7 @@
   "devDependencies": {
     "@istanbuljs/nyc-config-typescript": "1.0.1",
     "@types/chai": "4.2.18",
-<<<<<<< HEAD
-    "@types/chance": "1.1.1",
-=======
     "@types/chance": "1.1.2",
->>>>>>> 5b5d0eb2
     "@types/escodegen": "0.0.6",
     "@types/eslint-scope": "3.7.0",
     "@types/estraverse": "5.1.0",
@@ -65,25 +57,11 @@
     "@types/mkdirp": "1.0.1",
     "@types/mocha": "8.2.2",
     "@types/multimatch": "4.0.0",
-<<<<<<< HEAD
-    "@types/node": "15.0.2",
-=======
     "@types/node": "15.6.1",
->>>>>>> 5b5d0eb2
     "@types/rimraf": "3.0.0",
     "@types/sinon": "10.0.1",
     "@types/string-template": "1.0.2",
     "@types/webpack-env": "1.16.0",
-<<<<<<< HEAD
-    "@typescript-eslint/eslint-plugin": "4.22.1",
-    "@typescript-eslint/parser": "4.22.1",
-    "chai": "4.3.4",
-    "chai-exclude": "2.0.3",
-    "cross-env": "7.0.3",
-    "eslint": "7.26.0",
-    "eslint-plugin-import": "2.22.1",
-    "eslint-plugin-jsdoc": "33.1.0",
-=======
     "@typescript-eslint/eslint-plugin": "4.25.0",
     "@typescript-eslint/parser": "4.25.0",
     "chai": "4.3.4",
@@ -92,16 +70,11 @@
     "eslint": "7.27.0",
     "eslint-plugin-import": "2.23.4",
     "eslint-plugin-jsdoc": "35.1.0",
->>>>>>> 5b5d0eb2
     "eslint-plugin-no-null": "1.0.2",
     "eslint-plugin-prefer-arrow": "1.2.3",
     "eslint-plugin-unicorn": "32.0.1",
     "fork-ts-checker-notifier-webpack-plugin": "4.0.0",
-<<<<<<< HEAD
-    "fork-ts-checker-webpack-plugin": "6.2.6",
-=======
     "fork-ts-checker-webpack-plugin": "6.2.10",
->>>>>>> 5b5d0eb2
     "mocha": "8.4.0",
     "nyc": "15.1.0",
     "pjson": "1.0.9",
@@ -109,17 +82,10 @@
     "rimraf": "3.0.2",
     "sinon": "11.1.1",
     "threads": "1.6.4",
-<<<<<<< HEAD
-    "ts-loader": "9.1.2",
-    "ts-node": "9.1.1",
-    "typescript": "beta",
-    "webpack": "5.36.2",
-=======
     "ts-loader": "9.2.2",
     "ts-node": "10.0.0",
     "typescript": "4.3.2",
     "webpack": "5.38.1",
->>>>>>> 5b5d0eb2
     "webpack-cli": "4.7.0",
     "webpack-node-externals": "3.0.0"
   },
