{
  "name": "javascript-obfuscator",
  "version": "2.10.4",
  "description": "JavaScript obfuscator",
  "keywords": [
    "obfuscator",
    "obfuscation",
    "uglify",
    "crush",
    "code protection",
    "javascript obfuscator",
    "js obfuscator"
  ],
  "engines": {
    "node": ">=10"
  },
  "main": "dist/index.js",
  "browser": "dist/index.browser.js",
  "bin": {
    "javascript-obfuscator": "./bin/javascript-obfuscator"
  },
  "types": "index.d.ts",
  "dependencies": {
    "@javascript-obfuscator/escodegen": "2.1.1",
    "@nuxtjs/opencollective": "0.3.2",
    "acorn": "8.0.5",
    "assert": "2.0.0",
    "chalk": "4.1.0",
    "chance": "1.1.7",
    "class-validator": "0.13.1",
    "commander": "7.1.0",
    "eslint-scope": "5.1.1",
    "estraverse": "5.2.0",
    "fast-deep-equal": "3.1.3",
    "inversify": "5.0.5",
    "js-string-escape": "1.0.1",
    "md5": "2.3.0",
    "mkdirp": "1.0.4",
    "multimatch": "5.0.0",
    "process": "0.11.10",
    "reflect-metadata": "0.1.13",
    "source-map-support": "0.5.19",
    "string-template": "1.0.0",
    "stringz": "2.1.0",
    "tslib": "2.1.0"
  },
  "devDependencies": {
    "@istanbuljs/nyc-config-typescript": "1.0.1",
    "@types/chai": "4.2.15",
    "@types/chance": "1.1.1",
    "@types/escodegen": "0.0.6",
    "@types/eslint-scope": "3.7.0",
    "@types/estraverse": "5.1.0",
    "@types/estree": "0.0.45",
    "@types/js-string-escape": "1.0.0",
    "@types/md5": "2.3.0",
    "@types/mkdirp": "1.0.1",
    "@types/mocha": "8.2.1",
    "@types/multimatch": "4.0.0",
    "@types/node": "14.14.31",
    "@types/rimraf": "3.0.0",
    "@types/sinon": "9.0.10",
    "@types/string-template": "1.0.2",
    "@types/webpack-env": "1.16.0",
    "@typescript-eslint/eslint-plugin": "4.15.2",
    "@typescript-eslint/parser": "4.15.2",
    "chai": "4.3.0",
    "chai-exclude": "2.0.2",
    "cross-env": "7.0.3",
    "eslint": "7.20.0",
    "eslint-plugin-import": "2.22.1",
    "eslint-plugin-jsdoc": "32.2.0",
    "eslint-plugin-no-null": "1.0.2",
    "eslint-plugin-prefer-arrow": "1.2.3",
    "eslint-plugin-unicorn": "28.0.2",
    "fork-ts-checker-notifier-webpack-plugin": "3.0.0",
    "fork-ts-checker-webpack-plugin": "6.1.0",
    "mocha": "8.3.0",
    "nyc": "15.1.0",
    "pjson": "1.0.9",
    "pre-commit": "1.2.2",
    "rimraf": "3.0.2",
    "sinon": "9.2.4",
    "threads": "1.6.3",
    "ts-loader": "8.0.17",
    "ts-node": "9.1.1",
<<<<<<< HEAD
    "typescript": "rc",
    "webpack": "5.21.2",
=======
    "typescript": "4.2.2",
    "webpack": "5.24.2",
>>>>>>> c0ac1239
    "webpack-cli": "4.5.0",
    "webpack-node-externals": "2.5.2"
  },
  "repository": {
    "type": "git",
    "url": "git+https://github.com/javascript-obfuscator/javascript-obfuscator.git"
  },
  "homepage": "https://obfuscator.io/",
  "scripts": {
    "start": "yarn run watch",
    "webpack:prod": "webpack --config ./webpack/webpack.node.config.js --config ./webpack/webpack.browser.config.js --mode production",
    "build": "yarn run webpack:prod && yarn run eslint && yarn test",
    "watch": "webpack --config ./webpack/webpack.node.config.js --mode development --watch",
    "test:dev": "ts-node --type-check test/dev/dev.ts",
    "test:devCompilePerformance": "ts-node test/dev/dev-compile-performance.ts",
    "test:devRuntimePerformance": "ts-node test/dev/dev-runtime-performance.ts",
    "test:full": "yarn run test:dev && yarn run test:mocha-coverage && yarn run test:mocha-memory-performance",
    "test:mocha": "mocha --require ts-node/register --require source-map-support/register test/index.spec.ts --exit",
    "test:mocha-coverage": "nyc --reporter text-summary --no-clean yarn run test:mocha",
    "test:mocha-coverage:report": "nyc report --reporter=lcov",
    "test:mocha-memory-performance": "cross-env NODE_OPTIONS=--max-old-space-size=220 mocha --require ts-node/register test/performance-tests/JavaScriptObfuscatorMemory.spec.ts",
    "test": "yarn run test:full",
    "eslint": "eslint src/**/*.ts",
    "git:addFiles": "git add .",
    "postinstall": "opencollective"
  },
  "pre-commit": [
    "build",
    "git:addFiles"
  ],
  "author": {
    "name": "Timofey Kachalov"
  },
  "contributors": [
    "Timofey Kachalov (https://github.com/sanex3339)",
    "Dmitry Zamotkin (https://github.com/zamotkin)"
  ],
  "license": "BSD-2-Clause",
  "funding": {
    "type": "opencollective",
    "url": "https://opencollective.com/javascript-obfuscator"
  },
  "collective": {
    "url": "https://opencollective.com/javascript-obfuscator"
  }
}<|MERGE_RESOLUTION|>--- conflicted
+++ resolved
@@ -84,13 +84,8 @@
     "threads": "1.6.3",
     "ts-loader": "8.0.17",
     "ts-node": "9.1.1",
-<<<<<<< HEAD
-    "typescript": "rc",
-    "webpack": "5.21.2",
-=======
     "typescript": "4.2.2",
     "webpack": "5.24.2",
->>>>>>> c0ac1239
     "webpack-cli": "4.5.0",
     "webpack-node-externals": "2.5.2"
   },
