--- conflicted
+++ resolved
@@ -35,17 +35,10 @@
     "@types/chai": "^3.4.30",
     "@types/chance": "^0.7.28",
     "@types/commander": "^2.3.29",
-<<<<<<< HEAD
-    "@types/escodegen": "0.0.2",
-    "@types/esprima": "^2.1.29",
-    "@types/estraverse": "0.0.2",
-    "@types/format-unicorn": "0.0.28",
-=======
     "@types/escodegen": "^0.0.2",
     "@types/esprima": "^2.1.30",
     "@types/estraverse": "^0.0.2",
     "@types/format-unicorn": "^0.0.28",
->>>>>>> e00f5003
     "@types/joi": "^9.0.29",
     "@types/mkdirp": "^0.3.28",
     "@types/mocha": "^2.2.29",
