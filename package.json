--- conflicted
+++ resolved
@@ -47,11 +47,7 @@
     "@types/md5": "2.1.32",
     "@types/mkdirp": "0.5.2",
     "@types/mocha": "2.2.48",
-<<<<<<< HEAD
-    "@types/node": "9.4.5",
-=======
     "@types/node": "9.4.6",
->>>>>>> e76298e1
     "@types/rimraf": "2.0.2",
     "@types/sinon": "4.1.3",
     "@types/string-template": "1.0.2",
@@ -74,11 +70,7 @@
     "tslint-eslint-rules": "5.0.0",
     "tslint-language-service": "0.9.8",
     "tslint-webpack-plugin": "1.1.1",
-<<<<<<< HEAD
-    "typescript": "2.7.1",
-=======
     "typescript": "2.7.2",
->>>>>>> e76298e1
     "webpack": "3.11.0",
     "webpack-node-externals": "1.6.0"
   },
