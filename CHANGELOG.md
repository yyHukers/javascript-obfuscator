--- conflicted
+++ resolved
@@ -1,13 +1,11 @@
 Change Log
 
-<<<<<<< HEAD
 v2.0.0
 ---
 * **Breaking change:** `stringArrayEncoding` option now accepts an array of encodings. Each string will be randomly encoded with passed encoding.
-=======
+
 v1.12.1
 ---
->>>>>>> 062802fd
 * Fixed regression bug with combination of `splitStrings` and `renameProperties` option. https://github.com/javascript-obfuscator/javascript-obfuscator/issues/729
 
 v1.12.0
