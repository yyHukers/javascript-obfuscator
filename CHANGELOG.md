Change Log
===
<<<<<<< HEAD
v0.18.0
---
* **New option:** `reservedStrings` disables transformation of string literals, which being matched by passed RegExp patterns
=======

v0.17.2
---
* Fixed https://github.com/javascript-obfuscator/javascript-obfuscator/issues/297
>>>>>>> a697e64b

v0.17.1
---
* Fixed https://github.com/javascript-obfuscator/javascript-obfuscator/issues/293
* Fixed https://github.com/javascript-obfuscator/javascript-obfuscator/issues/289
* Fixed https://github.com/javascript-obfuscator/javascript-obfuscator/issues/288

v0.17.0
---
* **Browser version**: Added browser version dist
* **New Node API option:** `inputFileName` allows to set name of the input file with source code. This name will used internally, for example, for source map generation.
* [#274](https://github.com/javascript-obfuscator/javascript-obfuscator/pull/274)`domainLock` now will work in SVG.
  <br/>
  Fixed https://github.com/javascript-obfuscator/javascript-obfuscator/issues/273
* Fixed https://github.com/javascript-obfuscator/javascript-obfuscator/issues/271
* Fixed https://github.com/javascript-obfuscator/javascript-obfuscator/issues/264
* Fixed https://github.com/javascript-obfuscator/javascript-obfuscator/issues/260
* Fixed https://github.com/javascript-obfuscator/javascript-obfuscator/issues/252
* Fixed https://github.com/javascript-obfuscator/javascript-obfuscator/issues/247

v0.16.0
---
* Correct obfuscation of object rest and spread properties
* Fixed https://github.com/javascript-obfuscator/javascript-obfuscator/issues/243

v0.15.0
---
* **Internal change:** switched AST parser from `esprima` on `espree`
* **Breaking change:** dropped `node@4` and `node@5` support.
* **Breaking change:** renamed `extension` value of `target` option on `browser-no-eval`.
* **Breaking change:** disabled generation of identifiers, which being matched by `reservedName` option. Fixed https://github.com/javascript-obfuscator/javascript-obfuscator/issues/216
* **New CLI option:** `exclude` allows to exclude specific files or directories from obfuscation.
* Correct obfuscation of `import` and `export` declarations.
* Fixed https://github.com/javascript-obfuscator/javascript-obfuscator/issues/231
* Fixed https://github.com/javascript-obfuscator/javascript-obfuscator/issues/217
* Fixed https://github.com/javascript-obfuscator/javascript-obfuscator/issues/210
* Internal: refactoring of many things.

v0.14.3
---
* Fixed https://github.com/javascript-obfuscator/javascript-obfuscator/issues/195
* Added code preview to `esprima` error messages.

v0.14.2
---
* Fixed https://github.com/javascript-obfuscator/javascript-obfuscator/issues/181

v0.14.1
---
* Temporary fixed https://github.com/javascript-obfuscator/javascript-obfuscator/issues/181
    
v0.14.0
---
* **New option:** `identifiersPrefix` sets prefix for all global identifiers.
* **New option:** `transformObjectKeys` enables object keys transformation and obfuscation.
* **New feature:** `eval` expressions obfuscation.
* **Breaking change:** Now CLI obfuscating directory recursively. Fixed https://github.com/javascript-obfuscator/javascript-obfuscator/issues/157
* Fixed runtime errors when `deadCodeInjection` is enabled and `identifierNamesGenerator` is set to `mangled`.
* Fixed https://github.com/javascript-obfuscator/javascript-obfuscator/issues/171
* Fixed https://github.com/javascript-obfuscator/javascript-obfuscator/issues/166
* Fixed https://github.com/javascript-obfuscator/javascript-obfuscator/issues/156
* Fixed https://github.com/javascript-obfuscator/javascript-obfuscator/issues/159

v0.13.0
---
* **Breaking change:** `mangle` option was removed.
* **New option:** `identifierNamesGenerator` allows to set identifier names generator (`hexadecimal` or `mangled`).
* **Breaking change:** all CLI options were renamed to `kebab-case` format (`--disableConsoleOutout` -> `--disable-console-output`).
* Implemented custom `mangle` option algorithm without `esmangle`; fixed https://github.com/javascript-obfuscator/javascript-obfuscator/issues/110
* Comments with `@license` and `@preserve` words won't be removed from obfuscated code.
* Fixed https://github.com/javascript-obfuscator/javascript-obfuscator/issues/147
* Fixed https://github.com/javascript-obfuscator/javascript-obfuscator/issues/149

v0.12.5
---
* Fixed https://github.com/javascript-obfuscator/javascript-obfuscator/issues/139

v0.12.4
---
* Fixed https://github.com/javascript-obfuscator/javascript-obfuscator/issues/136

v0.12.3
---
* Fixed https://github.com/javascript-obfuscator/javascript-obfuscator/issues/129
* Fixed https://github.com/javascript-obfuscator/javascript-obfuscator/issues/125 (dead code injection and await expression)
* Fixed https://github.com/javascript-obfuscator/javascript-obfuscator/issues/123

v0.12.2
---
* Fixed https://github.com/javascript-obfuscator/javascript-obfuscator/issues/121
* Fixed https://github.com/javascript-obfuscator/javascript-obfuscator/issues/119

v0.12.1
---
* Fixed https://github.com/javascript-obfuscator/javascript-obfuscator/issues/117

v0.12.0
---
* **New option:** `target` allows to set target environment for obfuscated code.
* Added ability to disable and enable obfuscation for specific parts of the code by adding conditional comments. 
* Added obfuscation of `es2015` class names.
* CLI: added directory obfuscation.

v0.11.2
---
* Fixed https://github.com/javascript-obfuscator/javascript-obfuscator/issues/98

v0.11.1
---
* Fixed https://github.com/javascript-obfuscator/javascript-obfuscator/issues/94

v0.11.0
---
* **New option:** `log` enables logging of the information to the console.
* **New option:** `renameGlobals` allows to enable obfuscation of global variable and function names with declaration.

v0.10.2
---
* Fixed https://github.com/javascript-obfuscator/javascript-obfuscator/issues/78

v0.10.1
---
* Fixed https://github.com/javascript-obfuscator/javascript-obfuscator/issues/76

v0.10.0
---
* **New option:** `deadCodeInjection`. With this option random blocks of dead code will add to the obfuscated code.
* **New option:** `deadCodeInjectionThreshold` allows to set percentage of nodes that will affected by `deadCodeInjection`.
* **New option:** `mangle` enables mangling of variable names.
* **New CLI option:** `--config` allows to set config file with obfuscator options.
* **Breaking change:** `disableConsoleOutput` option now disabled by default.
* **Breaking change:** `escapeUnicodeSequence` option now disabled by default.
* `controlFlowFlattening` now affects string literal nodes.
* Increased runtime performance with `rc4` `stringArrayEncoding`.
* Added support for async functions
* Fixed https://github.com/javascript-obfuscator/javascript-obfuscator/issues/71
* Fixed https://github.com/javascript-obfuscator/javascript-obfuscator/issues/65
* Fixed https://github.com/javascript-obfuscator/javascript-obfuscator/issues/60
* Fixed https://github.com/javascript-obfuscator/javascript-obfuscator/issues/59
* Fixed https://github.com/javascript-obfuscator/javascript-obfuscator/issues/54
* Fixed https://github.com/javascript-obfuscator/javascript-obfuscator/issues/57
* Fixed https://github.com/javascript-obfuscator/javascript-obfuscator/issues/58
* Fixed https://github.com/javascript-obfuscator/javascript-obfuscator/issues/58

v0.9.3
---
* Switched from `escodegen` to `escodegen-wallaby`, fixed https://github.com/javascript-obfuscator/javascript-obfuscator/pull/50

v0.9.2
---
* Removed coverage dir from npm package

v0.9.1
---
* Fixed https://github.com/javascript-obfuscator/javascript-obfuscator/issues/37

v0.9.0
---
* **Breaking change:** dropped `node@0.10` and `node@0.12` support.
* **New option:** `controlFlowFlattening` allows to enable/disable **Control Flow flattening**. Control flow flattening is a structure transformation of the source code that hinders program comprehension.
* **New option:** `controlFlowFlatteningThreshold` allows to set percentage of nodes that will affected by `controlFlowFlattening`.
* Significantly increased obfuscation performance.
* Huge internal refactoring.
* Better `es2015` support: correct obfuscation of `TemplateLiteral`, `ArrayPattern`, `AssignmentPattern` nodes.
* Switched from `npm` to `yarn` internally.
* Various bug fixes.

v0.9.0-beta.5
---
* Increased performance
* Fixed very rare `Cannot read property 'type' of undefined` error, when `RandomGeneratorUtils.getMathRandom()` returned incorrect value `1`.

v0.9.0-beta.4
---
* Increased performance

v0.9.0-beta.3
---
* **Breaking change:** dropped `node@0.10` and `node@0.12` support.
* Switched from `npm` to `yarn` internally.

v0.9.0-beta.2
---
* Transformers refactoring

v0.9.0-beta.1
---
* **New option:** `controlFlowFlattening` allows to enable/disable **Control Flow flattening**. Control flow flattening is a structure transformation of the source code that hinders program comprehension.
* **New option:** `controlFlowFlatteningThreshold` allows to set percentage of nodes that will affected by `controlFlowFlattening`.
* Better `es2015` support: correct obfuscation of `TemplateLiteral`, `ArrayPattern`, `AssignmentPattern` nodes.
* Obfuscation performance boost.
* Huge internal refactoring.
* Various bug fixes.

v0.8.6
---
* Additional fixes for https://github.com/javascript-obfuscator/javascript-obfuscator/issues/29

v0.8.5
---
* Fixed https://github.com/javascript-obfuscator/javascript-obfuscator/issues/29

v0.8.4
---
* Fixed https://github.com/javascript-obfuscator/webpack-obfuscator/issues/13

v0.8.3
---
* `selfDefending` option now disabled by default.

v0.8.2
---
* New option `seed` sets seed for random generator. This is useful for creating repeatable results.
* IE8 runtime error fix.

v0.8.1
---
* `disableConsoleOutput` option now replaces `console.xxx` functions on empty function instead of infinity loop.

v0.8.0
---
* **Breaking options change:** `unicodeArray` option has been renamed to `stringArray`.
* **Breaking options change:** `unicodeArrayThreshold` option has been renamed to `stringArrayThreshold`.
* **Breaking options change:** `encodeUnicodeArray` option has been renamed to `stringArrayEncoding` and now accepts following values: `true|false|'base64'|'rc4'`.
* **Breaking change:** option `wrapUnicodeArrayCalls` was removed and now all calls to `stringArray` are always wrapped by special wrapper function.
* New option `unicodeEscapeSequence` allows to enable/disable strings conversion to unicode escape sequence.
* New option `domainLock` locks the obfuscated source code so it only runs on specific domains and/or sub-domains.
* New option `sourceMapBaseUrl` sets base url to the source map import url when `sourceMapMode: 'separate'`.
* Custom nodes like `selfDefendingNode` or `consoleOutputNode` now inserted into deepest stack trace function call.
* Fixed obfuscation of global variables and function names in some cases.
* Fixed wrong obfuscation of labels.
* Rewrite of many custom nodes.

v0.7.3
---
* CLI missing polyfill fix [#17](https://github.com/sanex3339/javascript-obfuscator/issues/17)

v0.7.2
---
* Runtime error fix [#7](https://github.com/sanex3339/webpack-obfuscator/issues/7)

* Shorthand object expression fix [#16](https://github.com/sanex3339/javascript-obfuscator/issues/16)

v0.7.1
---
* IE error fix [#14](https://github.com/sanex3339/javascript-obfuscator/issues/14)

v0.7.0-dev.3
---
* Obfuscator now returns an empty string instead of obfuscated code if source code is empty

v0.7.0-dev.2
---
* Fix of incorrect `Utils.decToHex` method

v0.7.0-dev.1
---
* **Breaking API change:** now `obfuscate(sourceCode, options)` returns `ObfuscationResult` object instead `string`. `ObfuscationResult` object contains two public methods: `getObfuscatedCode()` and `getSourceMap()`.
* CLI. Now any code can be obfuscated through CLI `javascript-obfuscator` command. See `README.md` for available options. 
* New option `sourceMap` enables source map generation for obfuscated code.
* New option `sourceMapMode` specifies source map generation mode.<|MERGE_RESOLUTION|>--- conflicted
+++ resolved
@@ -1,15 +1,12 @@
 Change Log
 ===
-<<<<<<< HEAD
 v0.18.0
 ---
 * **New option:** `reservedStrings` disables transformation of string literals, which being matched by passed RegExp patterns
-=======
 
 v0.17.2
 ---
 * Fixed https://github.com/javascript-obfuscator/javascript-obfuscator/issues/297
->>>>>>> a697e64b
 
 v0.17.1
 ---
