--- conflicted
+++ resolved
@@ -1,14 +1,12 @@
 Change Log
 
-<<<<<<< HEAD
 v2.3.0
 ---
-* **New option:** `stringArrayWrappersType` allows to select a type of the wrappers that are appending by the `stringArrayWrappersCount` option 
-=======
+* **New option:** `stringArrayWrappersType` allows to select a type of the wrappers that are appending by the `stringArrayWrappersCount` option
+
 v2.2.1
 ---
 * Fixed https://github.com/javascript-obfuscator/javascript-obfuscator/issues/745
->>>>>>> 6edbdb21
 
 v2.2.0
 ---
