Change Log

<<<<<<< HEAD
v2.10.0
---
* Improved `rotateStringArray` option
=======
v2.9.6
---
* Preventing move of `"use strict";` directive during obfuscation
>>>>>>> 0afcf7a5

v2.9.5
---
* Fixed runtime errors in large obfuscated code when both `rc4` and `base64` encodings are enabled
* Some internal refactoring related to node append events

v2.9.4
---
* Fixed missing prefix of root identifiers added by `stringArrayWrappersCount` option when `identifiersPrefix` option is set

v2.9.3
---
* **CLI**: Fixed wrong name of obfuscated files when input directory path is the `.` symbol. https://github.com/javascript-obfuscator/javascript-obfuscator/issues/816

v2.9.2
---
* Ignore object expressions as body of arrow function expression when `transformObjectKeys` option is enabled. Fixed https://github.com/javascript-obfuscator/javascript-obfuscator/issues/813

v2.9.1
---
* Fixed wrong `stringArrayWrappersParametersMaxCount` CLI option name

v2.9.0
---
* New option: `stringArrayIndexesType` accepts an array of types of string array call indexes
* Changed default type of all string array call indexes from `hexadecimal-numeric-string` to `hexadecimal-number`
* New option: `stringArrayIndexShift` enables additional index shift for all string array calls
* New option: ``stringArrayWrappersParametersMaxCount`` allows to control the maximum number of string array wrappers parameters
* `stringArrayWrappersType: 'function'` option value moved from `high-obfuscation` to `medium-obfuscation` options preset

v2.8.1
---
* Fixed incorrect rename of the identifiers of the added helpers in some rare cases. Fixed https://github.com/javascript-obfuscator/javascript-obfuscator/issues/804

v2.8.0
---
* New option `ignoreRequireImports` prevents obfuscation of `require` imports. Fixed https://github.com/javascript-obfuscator/javascript-obfuscator/issues/801

v2.7.1
---
* Updated `@javascript-obfuscator/escodegen` to `2.1.1`

v2.7.0
---
* Switched form `escodegen` to `@javascript-obfuscator/escodegen`
* Full support of `nullish-coalescing`. Fixed https://github.com/javascript-obfuscator/javascript-obfuscator/issues/604
* Support for `exported` field of `ExportAllDeclaration` node. Fixed https://github.com/javascript-obfuscator/javascript-obfuscator/issues/710

v2.6.4
---
* Added ignoring of all object members previous to `SpreadElement` when `transformObjectKeys` option is enabled. Fixed https://github.com/javascript-obfuscator/javascript-obfuscator/issues/797

v2.6.3
---
* Added `ExportSpecifierTransformer`. Fixed https://github.com/javascript-obfuscator/javascript-obfuscator/issues/791

v2.6.2
---
* Fixed installation in `PowerShell`. Fixed https://github.com/javascript-obfuscator/javascript-obfuscator/issues/783
* Tested under `Node.js@15`

v2.6.1
---
* Fixed missing rename of object pattern properties in some cases. Fixed https://github.com/javascript-obfuscator/javascript-obfuscator/issues/781

v2.6.0
---
* Migration to `webpack@5`
* Optimized performance of `ExpressionStatementsMergeTransformer` when `simplify` option is enabled. Fixed https://github.com/javascript-obfuscator/javascript-obfuscator/issues/777
* Fixed broken `identifierNamesGenerator: 'mangled-shuffled'` after `2.2.0`. Fixed https://github.com/javascript-obfuscator/javascript-obfuscator/issues/778

v2.5.0
---
* Improved hierarchy of generated directories when `--output` is a directory path
* Fixed wrong path generation for obfuscated files for `win32` environment. Fixed https://github.com/javascript-obfuscator/javascript-obfuscator/issues/576
* Fixed wrong path generation under for source map for `win32` environment. Fixed https://github.com/javascript-obfuscator/javascript-obfuscator/issues/760
* `javascript-obfuscator` now can be built under `win32` environment

v2.4.3
---
* Fixed https://github.com/javascript-obfuscator/javascript-obfuscator/issues/769

v2.4.2
---
* Fixed `URI-malformed` when `splitStrings` and `stringArrayEncoding` options are enabled. https://github.com/javascript-obfuscator/javascript-obfuscator/issues/530

v2.4.1
---
* Small release with some README.md improvements that allow to use it on [obfuscator.io](https://obfuscator.io)

v2.4.0
---
* **New option:** `forceTransformStrings` allows force transform strings even if by `stringArrayThreshold` (or possible other thresholds in the future) they shouldn't be transformed. Implemented https://github.com/javascript-obfuscator/javascript-obfuscator/issues/657

v2.3.1
---
* Fixed a rare bug with `identifierNamesGenerator: 'mangled'` option that causes wrong identifier names generation

v2.3.0
---
* **New option:** `stringArrayWrappersType` allows to select a type of the wrappers that are appending by the `stringArrayWrappersCount` option
* Add force convert of unicode control characters to the unicode escape sequence. Fixed https://github.com/javascript-obfuscator/javascript-obfuscator/issues/747

v2.2.1
---
* Fixed https://github.com/javascript-obfuscator/javascript-obfuscator/issues/745

v2.2.0
---
* **New option (enabled by default):** `stringArrayWrappersCount` sets the count of wrappers for the `string array` inside each root or function scope
* **New option (enabled by default):** `stringArrayWrappersChainedCalls` enables the chained calls between `string array` wrappers

v2.1.0
---
* **New API:** `getOptionsByPreset` allows to get options for the passed options preset name 

v2.0.0
---
* **Breaking change:** `stringArrayEncoding` option now accepts an array of encodings. Each string will be randomly encoded with passed encoding

v1.12.1
---
* Fixed regression bug with combination of `splitStrings` and `renameProperties` option. https://github.com/javascript-obfuscator/javascript-obfuscator/issues/729

v1.12.0
---
* **New option:** `optionsPreset` allows to set options preset

v1.11.0
---
* Improved rename of `deadCodeInjection` dead code identifiers. Fixed https://github.com/javascript-obfuscator/javascript-obfuscator/issues/708
* **Reverted** `TaggedTemplateLiteral` obfuscation. https://github.com/javascript-obfuscator/javascript-obfuscator/issues/716

v1.10.2
---
* Fixed obfuscation of literals of `ExportNamedDeclaration` and `ExportAllDeclaration` nodes

v1.10.1
---
* Fixed https://github.com/javascript-obfuscator/javascript-obfuscator/issues/707

v1.10.0
---
* **Feature:** Optional chaining support!
* Added `TaggedTemplateLiteral` obfuscation. https://github.com/javascript-obfuscator/javascript-obfuscator/issues/696
* Improved `disableConsoleOutput` template. https://github.com/javascript-obfuscator/javascript-obfuscator/issues/691

v1.9.0
---
* Improved obfuscation of destructured variables. https://github.com/javascript-obfuscator/javascript-obfuscator/issues/688

v1.8.1
---
* Fixed runtime error `Uncaught SyntaxError: yield is a reserved identifier` when `deadCodeInjection` is enabled 

v1.8.0
---
* `domainLock` option patterns with leading dot character (`.example.com`) now cover root domains (`example.com`) in addition to all sub-domains (`sub.example.com`). https://github.com/javascript-obfuscator/javascript-obfuscator/issues/640

v1.7.0
---
* `simplify` option now affects all block statements. Improved variable declarations merging.

v1.6.0
---
* **New option:** `numbersToExpressions` enables numbers conversion to expressions

v1.5.2
---
* Prevented mutation of the name sequences of `mangled` identifier name generators

v1.5.1
---
* Fixed runtime error when `IfStatement` contains only single `let` or `const` variable declaration when `simlify` option enabled. https://github.com/javascript-obfuscator/javascript-obfuscator/issues/661
* Fixed wrong `source-map: 'inline'` encoding after `1.3.0`

v1.5.0
---
* New `mangled-shuffled` identifier names generator based on `mangled` identifier names generator

v1.4.0
---
* **New option:** `simplify` enables additional code obfuscation through simplification

v1.3.0
---
* Improvements of `stringArrayEncoding`: `base64` and `rc4`
* **CLI**: added config file extension validation (it still supports `.js` and `.json` extensions)
* Fixed https://github.com/javascript-obfuscator/javascript-obfuscator/issues/499

v1.2.2
---
* Fixed performance regression of `Initializing` stage after `1.2.0`

v1.2.1
---
* Support of old browsers when `selfDefending` is enabled. https://github.com/javascript-obfuscator/javascript-obfuscator/issues/615

v1.2.0
---
* Conditional comments will be removed from the code after obfuscation. https://github.com/javascript-obfuscator/javascript-obfuscator/issues/641

v1.1.1
---
* Fixed https://github.com/javascript-obfuscator/javascript-obfuscator/issues/638

v1.1.0
---
* **New option:** `renameProperties` enables renaming of property names

v1.0.1
---
* Fixed .d.ts typings. https://github.com/javascript-obfuscator/javascript-obfuscator/issues/623

v1.0.0
---
* Looks like obfuscator is ready for the first stable release

v0.28.5
---
* Fixed error during code generation for `ObjectPattern` with single `RestElement`. https://github.com/javascript-obfuscator/javascript-obfuscator/issues/607

v0.28.4
---
* Added correct `self-defending` code for `target: 'browser-no-eval'`. https://github.com/javascript-obfuscator/javascript-obfuscator/issues/610

v0.28.3
---
* Removed memory leak with `identifierNamesGenerator: 'mangled'`

v0.28.2
---
* Fixed change of kinds of variables for dead code with `deadCodeInjection` option

v0.28.1
---
* Removed `acorn-import-meta` package

v0.28.0
---
* Added BigInt support. https://github.com/javascript-obfuscator/javascript-obfuscator/issues/588
* Fixed https://github.com/javascript-obfuscator/javascript-obfuscator/issues/554

v0.27.4
---
* Fixed https://github.com/javascript-obfuscator/javascript-obfuscator/issues/590

v0.27.3
---
* Fixed https://github.com/javascript-obfuscator/javascript-obfuscator/issues/593

v0.27.2
---
* Fixed identifiers prefix generation for `obfuscateMultiple` method

v0.27.1
---
* Dependencies update, fixed https://www.npmjs.com/advisories/1488

v0.27.0
---
* **Feature:** new method `obfuscateMultiple` to obfuscation of multiple source codes

v0.26.0
---
* **Internal:** new code transformers mechanism
* Supported obfuscation of files with hashbang operator, https://github.com/javascript-obfuscator/javascript-obfuscator/issues/471

v0.25.5
---
* Fixed https://github.com/javascript-obfuscator/javascript-obfuscator/issues/575

v0.25.4
---
* Fixed https://github.com/javascript-obfuscator/javascript-obfuscator/issues/569

v0.25.3
---
* Fixed https://github.com/javascript-obfuscator/javascript-obfuscator/issues/568

v0.25.2
---
* Fixed https://github.com/javascript-obfuscator/javascript-obfuscator/issues/563

v0.25.1
---
* Additional fixes of https://github.com/javascript-obfuscator/javascript-obfuscator/issues/550

v0.25.0
---
* Improved `mangled` identifier names generator logic
* Improved `selfDefending` helper logic
* Fixed a bunch of conflicts between generated identifier names. Fixed https://github.com/javascript-obfuscator/javascript-obfuscator/issues/550. Fixed https://github.com/javascript-obfuscator/javascript-obfuscator/issues/549
* Prevented transformation of object keys in sequence expression that has `super` call
* Support of output directory paths with a dot symbol
* Changed `--output` logic. Now `--output` value can describe if it's a file or a directory path. Check README.md for more info

v0.24.6
---
* Fixed support of exponentiation operator. Fixed https://github.com/javascript-obfuscator/javascript-obfuscator/issues/534
* Added file path to the error message during directory obfuscation. Fixed https://github.com/javascript-obfuscator/javascript-obfuscator/issues/513

v0.24.5
---
* Fixed https://github.com/javascript-obfuscator/javascript-obfuscator/issues/542

v0.24.4
---
* Fixed rc4 encoded value collision: https://github.com/javascript-obfuscator/javascript-obfuscator/issues/538

v0.24.3
---
* Fixed https://github.com/javascript-obfuscator/javascript-obfuscator/issues/535

v0.24.2
---
* Reverted validation errors under `node` target for `sourceMap*` options

v0.24.1
---
* Fixed https://github.com/javascript-obfuscator/javascript-obfuscator/issues/531

v0.24.0
---
* **Internal refactoring:** completely new mechanism to rename variable names
* Dynamic import and `import.meta` support. Fixed https://github.com/javascript-obfuscator/javascript-obfuscator/issues/505
* Now usage of some browser-related options with `target: 'node'` will cause a validation error
* Increased `identifierNamesGenerator: 'mangled` speed
* **CLI:** a file path will be displayed on obfuscation error. Fixed https://github.com/javascript-obfuscator/javascript-obfuscator/issues/513
* Fixed many `transformObjectKeys` runtime errors
* Fixed `Maximum call stack size exceeded` error on large strings when `splitString` option is enabled
* Fixed https://github.com/javascript-obfuscator/javascript-obfuscator/issues/516
* Fixed https://github.com/javascript-obfuscator/javascript-obfuscator/issues/512
* Fixed https://github.com/javascript-obfuscator/javascript-obfuscator/issues/496
* **Internal:** switched from `awesome-typescript-loader` on `ts-loader`

v0.23.2
---
* Fixed https://github.com/javascript-obfuscator/javascript-obfuscator/issues/475
* Fixed https://github.com/javascript-obfuscator/javascript-obfuscator/issues/326

v0.23.1
---
* Fixed https://github.com/javascript-obfuscator/javascript-obfuscator/issues/498

v0.23.0
---
* **New option:** `shuffleStringArray` randomly shuffles string array items
* Fixed https://github.com/javascript-obfuscator/javascript-obfuscator/issues/494
* **Internal change:** switched AST parser from `espree` on `acorn`
* **Internal refactoring:** refactoring of string array storage and related things

v0.22.1
---
* Fixed `TypeError: Assignment to constant variable` when auto-detection of kind of variables is inserted `const` variables for `controlFlowStorage` nodes

v0.22.0
---
* **Breaking:** auto-detection of kind of variables of inserted nodes, based on most prevailing kind of variables of source code
* Fixed https://github.com/javascript-obfuscator/javascript-obfuscator/issues/486

v0.21.1
---
* Fixed conditional comments in some rare cases


v0.21.0
---
* Improved `transformObjectKeys` transformation to cover more cases
* Fixed https://github.com/javascript-obfuscator/javascript-obfuscator/issues/406
* Fixed https://github.com/javascript-obfuscator/javascript-obfuscator/issues/387
* Fixed https://github.com/javascript-obfuscator/javascript-obfuscator/issues/333
* Fixed https://github.com/javascript-obfuscator/javascript-obfuscator/issues/328

v0.20.4
---
* Fixed typings. Now string values correctly assignable to enum-like options

v0.20.3
---
* Fixed `for-await-of` statement: https://github.com/javascript-obfuscator/javascript-obfuscator/issues/419

v0.20.2
---
* Fixed https://github.com/javascript-obfuscator/javascript-obfuscator/pull/442
* Fixed https://github.com/javascript-obfuscator/javascript-obfuscator/issues/468
* Added funding button
* Internal dependencies update, Happy New Year 2020!

v0.20.1
---
* Fixed identifier names generations for `mangled` and `dictionary` identifier names generators
* Fixed combination of `identifierNamesGenerator: dictionary` and `debugProtection` options
* `seed` option now accepts `string` and `number` values

v0.20.0
---
* **Breaking:** dropped support of Node 8 because of end of maintenance support
* **New option value:** `identifierNamesGenerator` now allows to set new `dictionary` identifier names generator
* **New option:** `identifiersDictionary` sets identifiers dictionary for `identifierNamesGenerator: dictionary` option

Thanks to our contributors!
 * [adiantek](https://github.com/adiantek)

v0.19.4
---
* Fixed `reservedNames` option

Thanks to our contributors!
 * [kida7](https://github.com/kida7)
 
v0.19.3
---
* The `splitStrings` option now correctly works with `transformObjectKeys` option
* Internal `TransformersRunner` rework to support topological sort of node transformers

v0.19.2
---
* The `splitStrings` option now correctly splits strings inside objects

v0.19.1
---
* The `splitStrings` option now affects template literal strings

v0.19.0
---
* **New option:** `splitStrings` splits literal strings into chunks with length of `splitStringsChunkLength` option value
* **New option:** `splitStringsChunkLength` sets chunk length of `splitStrings` option

v0.18.8
---
* Fixed https://github.com/javascript-obfuscator/javascript-obfuscator/issues/452

v0.18.7
---
* Fixed https://github.com/javascript-obfuscator/gulp-javascript-obfuscator/issues/22 

v0.18.6
---
* Fixed https://github.com/javascript-obfuscator/javascript-obfuscator/issues/355 

Thanks to our contributors!
 * [Zamotkin](https://github.com/zamotkin)

v0.18.5
---
* Breaking: require Node.js 8 after dependencies update
* Fixed https://github.com/javascript-obfuscator/javascript-obfuscator/issues/321

Thanks to our contributors!
 * [Zamotkin](https://github.com/zamotkin)

v0.18.4
---
* Fixed https://github.com/javascript-obfuscator/javascript-obfuscator/issues/437

Thanks to our contributors!
 * [Zamotkin](https://github.com/zamotkin)

v0.18.3
---
* Fixed https://github.com/javascript-obfuscator/javascript-obfuscator/issues/424

Thanks to our contributors!
 * [Zamotkin](https://github.com/zamotkin)

v0.18.2
---
* Fixed https://github.com/javascript-obfuscator/javascript-obfuscator/issues/320
* Fixed https://github.com/javascript-obfuscator/javascript-obfuscator/issues/319

v0.18.1
---
* Fixed https://github.com/javascript-obfuscator/javascript-obfuscator/issues/317

v0.18.0
---
* **New option:** `reservedStrings` disables transformation of string literals, which being matched by passed RegExp patterns
* Fixed https://github.com/javascript-obfuscator/javascript-obfuscator/issues/313
* Fixed https://github.com/javascript-obfuscator/javascript-obfuscator/issues/309
* Fixed https://github.com/javascript-obfuscator/javascript-obfuscator/issues/307

v0.17.3
---
* Fixed https://github.com/javascript-obfuscator/javascript-obfuscator/issues/303
* Fixed https://github.com/javascript-obfuscator/javascript-obfuscator/issues/302

v0.17.2
---
* Fixed https://github.com/javascript-obfuscator/javascript-obfuscator/issues/297

v0.17.1
---
* Fixed https://github.com/javascript-obfuscator/javascript-obfuscator/issues/293
* Fixed https://github.com/javascript-obfuscator/javascript-obfuscator/issues/289
* Fixed https://github.com/javascript-obfuscator/javascript-obfuscator/issues/288

v0.17.0
---
* **Browser version**: Added browser version dist
* **New Node API option:** `inputFileName` allows to set name of the input file with source code. This name will used internally, for example, for source map generation.
* [#274](https://github.com/javascript-obfuscator/javascript-obfuscator/pull/274)`domainLock` now will work in SVG.
  <br/>
  Fixed https://github.com/javascript-obfuscator/javascript-obfuscator/issues/273
* Fixed https://github.com/javascript-obfuscator/javascript-obfuscator/issues/271
* Fixed https://github.com/javascript-obfuscator/javascript-obfuscator/issues/264
* Fixed https://github.com/javascript-obfuscator/javascript-obfuscator/issues/260
* Fixed https://github.com/javascript-obfuscator/javascript-obfuscator/issues/252
* Fixed https://github.com/javascript-obfuscator/javascript-obfuscator/issues/247

v0.16.0
---
* Correct obfuscation of object rest and spread properties
* Fixed https://github.com/javascript-obfuscator/javascript-obfuscator/issues/243

v0.15.0
---
* **Internal change:** switched AST parser from `esprima` on `espree`
* **Breaking change:** dropped `node@4` and `node@5` support.
* **Breaking change:** renamed `extension` value of `target` option on `browser-no-eval`.
* **Breaking change:** disabled generation of identifiers, which being matched by `reservedName` option. Fixed https://github.com/javascript-obfuscator/javascript-obfuscator/issues/216
* **New CLI option:** `exclude` allows to exclude specific files or directories from obfuscation.
* Correct obfuscation of `import` and `export` declarations.
* Fixed https://github.com/javascript-obfuscator/javascript-obfuscator/issues/231
* Fixed https://github.com/javascript-obfuscator/javascript-obfuscator/issues/217
* Fixed https://github.com/javascript-obfuscator/javascript-obfuscator/issues/210
* Internal: refactoring of many things.

v0.14.3
---
* Fixed https://github.com/javascript-obfuscator/javascript-obfuscator/issues/195
* Added code preview to `esprima` error messages.

v0.14.2
---
* Fixed https://github.com/javascript-obfuscator/javascript-obfuscator/issues/181

v0.14.1
---
* Temporary fixed https://github.com/javascript-obfuscator/javascript-obfuscator/issues/181
    
v0.14.0
---
* **New option:** `identifiersPrefix` sets prefix for all global identifiers.
* **New option:** `transformObjectKeys` enables object keys transformation and obfuscation.
* **New feature:** `eval` expressions obfuscation.
* **Breaking change:** Now CLI obfuscating directory recursively. Fixed https://github.com/javascript-obfuscator/javascript-obfuscator/issues/157
* Fixed runtime errors when `deadCodeInjection` is enabled and `identifierNamesGenerator` is set to `mangled`.
* Fixed https://github.com/javascript-obfuscator/javascript-obfuscator/issues/171
* Fixed https://github.com/javascript-obfuscator/javascript-obfuscator/issues/166
* Fixed https://github.com/javascript-obfuscator/javascript-obfuscator/issues/156
* Fixed https://github.com/javascript-obfuscator/javascript-obfuscator/issues/159

v0.13.0
---
* **Breaking change:** `mangle` option was removed.
* **New option:** `identifierNamesGenerator` allows to set identifier names generator (`hexadecimal` or `mangled`).
* **Breaking change:** all CLI options were renamed to `kebab-case` format (`--disableConsoleOutout` -> `--disable-console-output`).
* Implemented custom `mangle` option algorithm without `esmangle`; fixed https://github.com/javascript-obfuscator/javascript-obfuscator/issues/110
* Comments with `@license` and `@preserve` words won't be removed from obfuscated code.
* Fixed https://github.com/javascript-obfuscator/javascript-obfuscator/issues/147
* Fixed https://github.com/javascript-obfuscator/javascript-obfuscator/issues/149

v0.12.5
---
* Fixed https://github.com/javascript-obfuscator/javascript-obfuscator/issues/139

v0.12.4
---
* Fixed https://github.com/javascript-obfuscator/javascript-obfuscator/issues/136

v0.12.3
---
* Fixed https://github.com/javascript-obfuscator/javascript-obfuscator/issues/129
* Fixed https://github.com/javascript-obfuscator/javascript-obfuscator/issues/125 (dead code injection and await expression)
* Fixed https://github.com/javascript-obfuscator/javascript-obfuscator/issues/123

v0.12.2
---
* Fixed https://github.com/javascript-obfuscator/javascript-obfuscator/issues/121
* Fixed https://github.com/javascript-obfuscator/javascript-obfuscator/issues/119

v0.12.1
---
* Fixed https://github.com/javascript-obfuscator/javascript-obfuscator/issues/117

v0.12.0
---
* **New option:** `target` allows to set target environment for obfuscated code.
* Added ability to disable and enable obfuscation for specific parts of the code by adding conditional comments. 
* Added obfuscation of `es2015` class names.
* CLI: added directory obfuscation.

v0.11.2
---
* Fixed https://github.com/javascript-obfuscator/javascript-obfuscator/issues/98

v0.11.1
---
* Fixed https://github.com/javascript-obfuscator/javascript-obfuscator/issues/94

v0.11.0
---
* **New option:** `log` enables logging of the information to the console.
* **New option:** `renameGlobals` allows to enable obfuscation of global variable and function names with declaration.

v0.10.2
---
* Fixed https://github.com/javascript-obfuscator/javascript-obfuscator/issues/78

v0.10.1
---
* Fixed https://github.com/javascript-obfuscator/javascript-obfuscator/issues/76

v0.10.0
---
* **New option:** `deadCodeInjection`. With this option random blocks of dead code will add to the obfuscated code.
* **New option:** `deadCodeInjectionThreshold` allows to set percentage of nodes that will affected by `deadCodeInjection`.
* **New option:** `mangle` enables mangling of variable names.
* **New CLI option:** `--config` allows to set config file with obfuscator options.
* **Breaking change:** `disableConsoleOutput` option now disabled by default.
* **Breaking change:** `escapeUnicodeSequence` option now disabled by default.
* `controlFlowFlattening` now affects string literal nodes.
* Increased runtime performance with `rc4` `stringArrayEncoding`.
* Added support for async functions
* Fixed https://github.com/javascript-obfuscator/javascript-obfuscator/issues/71
* Fixed https://github.com/javascript-obfuscator/javascript-obfuscator/issues/65
* Fixed https://github.com/javascript-obfuscator/javascript-obfuscator/issues/60
* Fixed https://github.com/javascript-obfuscator/javascript-obfuscator/issues/59
* Fixed https://github.com/javascript-obfuscator/javascript-obfuscator/issues/54
* Fixed https://github.com/javascript-obfuscator/javascript-obfuscator/issues/57
* Fixed https://github.com/javascript-obfuscator/javascript-obfuscator/issues/58
* Fixed https://github.com/javascript-obfuscator/javascript-obfuscator/issues/58

v0.9.3
---
* Switched from `escodegen` to `escodegen-wallaby`, fixed https://github.com/javascript-obfuscator/javascript-obfuscator/pull/50

v0.9.2
---
* Removed coverage dir from npm package

v0.9.1
---
* Fixed https://github.com/javascript-obfuscator/javascript-obfuscator/issues/37

v0.9.0
---
* **Breaking change:** dropped `node@0.10` and `node@0.12` support.
* **New option:** `controlFlowFlattening` allows to enable/disable **Control Flow flattening**. Control flow flattening is a structure transformation of the source code that hinders program comprehension.
* **New option:** `controlFlowFlatteningThreshold` allows to set percentage of nodes that will affected by `controlFlowFlattening`.
* Significantly increased obfuscation performance.
* Huge internal refactoring.
* Better `es2015` support: correct obfuscation of `TemplateLiteral`, `ArrayPattern`, `AssignmentPattern` nodes.
* Switched from `npm` to `yarn` internally.
* Various bug fixes.

v0.9.0-beta.5
---
* Increased performance
* Fixed very rare `Cannot read property 'type' of undefined` error, when `RandomGeneratorUtils.getMathRandom()` returned incorrect value `1`.

v0.9.0-beta.4
---
* Increased performance

v0.9.0-beta.3
---
* **Breaking change:** dropped `node@0.10` and `node@0.12` support.
* Switched from `npm` to `yarn` internally.

v0.9.0-beta.2
---
* Transformers refactoring

v0.9.0-beta.1
---
* **New option:** `controlFlowFlattening` allows to enable/disable **Control Flow flattening**. Control flow flattening is a structure transformation of the source code that hinders program comprehension.
* **New option:** `controlFlowFlatteningThreshold` allows to set percentage of nodes that will affected by `controlFlowFlattening`.
* Better `es2015` support: correct obfuscation of `TemplateLiteral`, `ArrayPattern`, `AssignmentPattern` nodes.
* Obfuscation performance boost.
* Huge internal refactoring.
* Various bug fixes.

v0.8.6
---
* Additional fixes for https://github.com/javascript-obfuscator/javascript-obfuscator/issues/29

v0.8.5
---
* Fixed https://github.com/javascript-obfuscator/javascript-obfuscator/issues/29

v0.8.4
---
* Fixed https://github.com/javascript-obfuscator/webpack-obfuscator/issues/13

v0.8.3
---
* `selfDefending` option now disabled by default.

v0.8.2
---
* New option `seed` sets seed for random generator. This is useful for creating repeatable results.
* IE8 runtime error fix.

v0.8.1
---
* `disableConsoleOutput` option now replaces `console.xxx` functions on empty function instead of infinity loop.

v0.8.0
---
* **Breaking options change:** `unicodeArray` option has been renamed to `stringArray`.
* **Breaking options change:** `unicodeArrayThreshold` option has been renamed to `stringArrayThreshold`.
* **Breaking options change:** `encodeUnicodeArray` option has been renamed to `stringArrayEncoding` and now accepts following values: `true|false|'base64'|'rc4'`.
* **Breaking change:** option `wrapUnicodeArrayCalls` was removed and now all calls to `stringArray` are always wrapped by special wrapper function.
* New option `unicodeEscapeSequence` allows to enable/disable strings conversion to unicode escape sequence.
* New option `domainLock` locks the obfuscated source code so it only runs on specific domains and/or sub-domains.
* New option `sourceMapBaseUrl` sets base url to the source map import url when `sourceMapMode: 'separate'`.
* Custom nodes like `selfDefendingNode` or `consoleOutputNode` now inserted into deepest stack trace function call.
* Fixed obfuscation of global variables and function names in some cases.
* Fixed wrong obfuscation of labels.
* Rewrite of many custom nodes.

v0.7.3
---
* CLI missing polyfill fix [#17](https://github.com/sanex3339/javascript-obfuscator/issues/17)

v0.7.2
---
* Runtime error fix [#7](https://github.com/sanex3339/webpack-obfuscator/issues/7)

* Shorthand object expression fix [#16](https://github.com/sanex3339/javascript-obfuscator/issues/16)

v0.7.1
---
* IE error fix [#14](https://github.com/sanex3339/javascript-obfuscator/issues/14)

v0.7.0-dev.3
---
* Obfuscator now returns an empty string instead of obfuscated code if source code is empty

v0.7.0-dev.2
---
* Fix of incorrect `Utils.decToHex` method

v0.7.0-dev.1
---
* **Breaking API change:** now `obfuscate(sourceCode, options)` returns `ObfuscationResult` object instead `string`. `ObfuscationResult` object contains two public methods: `getObfuscatedCode()` and `getSourceMap()`.
* CLI. Now any code can be obfuscated through CLI `javascript-obfuscator` command. See `README.md` for available options. 
* New option `sourceMap` enables source map generation for obfuscated code.
* New option `sourceMapMode` specifies source map generation mode.<|MERGE_RESOLUTION|>--- conflicted
+++ resolved
@@ -1,14 +1,12 @@
 Change Log
 
-<<<<<<< HEAD
 v2.10.0
 ---
 * Improved `rotateStringArray` option
-=======
+
 v2.9.6
 ---
 * Preventing move of `"use strict";` directive during obfuscation
->>>>>>> 0afcf7a5
 
 v2.9.5
 ---
