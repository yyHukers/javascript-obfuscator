Change Log
===

<<<<<<< HEAD
v0.8.0
=======
v0.7.3
---
* CLI missing polyfill fix [#17](https://github.com/sanex3339/javascript-obfuscator/issues/17)

v0.7.2
>>>>>>> 90709bc6
---
* **Breaking options change:** `encodeUnicodeArray` has been renamed to `unicodeArrayEncoding` and now accepts following values: `true|false|'base64'|'rc4'`.
* **Breaking change:** option `wrapUnicodeArrayCalls` was removed and now all calls to `unicodeArray` are always wrapped by special wrapper function.
* New option `sourceMapBaseUrl` sets base url to the source map import url when `sourceMapMode: 'separate'`.
* Custom nodes like `selfDefendingNode` or `consoleOutputNode` now inserted into deepest stack trace function call.
* Rewrite of many custom nodes.

v0.7.1
---
* IE error fix [#14](https://github.com/sanex3339/javascript-obfuscator/issues/14)

v0.7.0
---
* Obfuscator now returns an empty string instead of obfuscated code if source code is empty

v0.7.0-dev.2
---
* Fix of incorrect `Utils.decToHex` method

v0.7.0-dev.1
---
* **Breaking API change:** now `obfuscate(sourceCode, options)` returns `ObfuscationResult` object instead `string`. `ObfuscationResult` object contains two public methods: `getObfuscatedCode()` and `getSourceMap()`.
* CLI. Now any code can be obfuscated through CLI `javascript-obfuscator` command. See `README.md` for available options. 
* New option `sourceMap` enables source map generation for obfuscated code.
* New option `sourceMapMode` specifies source map generation mode.<|MERGE_RESOLUTION|>--- conflicted
+++ resolved
@@ -1,15 +1,6 @@
 Change Log
 ===
-
-<<<<<<< HEAD
 v0.8.0
-=======
-v0.7.3
----
-* CLI missing polyfill fix [#17](https://github.com/sanex3339/javascript-obfuscator/issues/17)
-
-v0.7.2
->>>>>>> 90709bc6
 ---
 * **Breaking options change:** `encodeUnicodeArray` has been renamed to `unicodeArrayEncoding` and now accepts following values: `true|false|'base64'|'rc4'`.
 * **Breaking change:** option `wrapUnicodeArrayCalls` was removed and now all calls to `unicodeArray` are always wrapped by special wrapper function.
@@ -17,11 +8,21 @@
 * Custom nodes like `selfDefendingNode` or `consoleOutputNode` now inserted into deepest stack trace function call.
 * Rewrite of many custom nodes.
 
+v0.7.3
+---
+* CLI missing polyfill fix [#17](https://github.com/sanex3339/javascript-obfuscator/issues/17)
+
+v0.7.2
+---
+* runtime error fix [#7](https://github.com/sanex3339/webpack-obfuscator/issues/7)
+
+* shorthand object expression fix [#16](https://github.com/sanex3339/javascript-obfuscator/issues/16)
+
 v0.7.1
 ---
 * IE error fix [#14](https://github.com/sanex3339/javascript-obfuscator/issues/14)
 
-v0.7.0
+v0.7.0-dev.3
 ---
 * Obfuscator now returns an empty string instead of obfuscated code if source code is empty
 
