--- conflicted
+++ resolved
@@ -1,13 +1,13 @@
 Change Log
 
+v2.15.0
+---
+* Added support of `es2022` features: private identifiers and class properties
+
 v2.14.0
 ---
-<<<<<<< HEAD
-* Added support of `es2022` features: private identifiers and class properties
-=======
 * Added `identifierNamesCache` option for reading and writing identifier names cache. See `README.md`.
 * **CLI**:  Added `--identifier-names-cache-path` option for reading and writing identifier names cache. See `README.md`.
->>>>>>> 5b5d0eb2
 
 v2.13.0
 ---
