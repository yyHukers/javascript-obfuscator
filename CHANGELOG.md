--- conflicted
+++ resolved
@@ -1,14 +1,12 @@
 Change Log
 
-<<<<<<< HEAD
 v2.16.0
 ---
 * Added support of `es2022` features: private identifiers and class properties
-=======
+
 v2.15.2
 ---
 * Fixed invalid behaviour of `transformObjectKeys` option when object values contains `this` references. Fixed https://github.com/javascript-obfuscator/javascript-obfuscator/issues/937
->>>>>>> b26692ae
 
 v2.15.1
 ---
