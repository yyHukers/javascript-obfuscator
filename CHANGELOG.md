--- conflicted
+++ resolved
@@ -1,10 +1,9 @@
 Change Log
 
-<<<<<<< HEAD
 v2.16.0
 ---
 * Added support of `es2022` features: private identifiers and class properties
-=======
+
 v2.15.5
 ---
 * Improved `stringArray` calls wrapper decode code
@@ -16,7 +15,6 @@
 v2.15.3
 ---
 * Slightly improved integration between `deadCodeInjection` and `stringArrayWrappersChainedCalls` options
->>>>>>> 3007099a
 
 v2.15.2
 ---
