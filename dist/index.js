--- conflicted
+++ resolved
@@ -88,11 +88,7 @@
 /******/ 	__webpack_require__.p = "";
 /******/
 /******/ 	// Load entry module and return exports
-<<<<<<< HEAD
-/******/ 	return __webpack_require__(__webpack_require__.s = 122);
-=======
 /******/ 	return __webpack_require__(__webpack_require__.s = 144);
->>>>>>> 66e16642
 /******/ })
 /************************************************************************/
 /******/ ([
@@ -6924,12 +6920,8 @@
 module.exports = require("reflect-metadata");
 
 /***/ },
-<<<<<<< HEAD
-/* 122 */
-=======
 /* 143 */,
 /* 144 */
->>>>>>> 66e16642
 /***/ function(module, exports, __webpack_require__) {
 
 "use strict";
