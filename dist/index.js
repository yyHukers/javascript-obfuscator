--- conflicted
+++ resolved
@@ -568,19 +568,11 @@
 "use strict";
 "use strict";
 
-<<<<<<< HEAD
-(function (AppendState) {
-    AppendState[AppendState["AfterObfuscation"] = 0] = "AfterObfuscation";
-    AppendState[AppendState["BeforeObfuscation"] = 1] = "BeforeObfuscation";
-})(exports.AppendState || (exports.AppendState = {}));
-var AppendState = exports.AppendState;
-=======
 var AppendState;
 (function (AppendState) {
     AppendState[AppendState["AfterObfuscation"] = 0] = "AfterObfuscation";
     AppendState[AppendState["BeforeObfuscation"] = 1] = "BeforeObfuscation";
 })(AppendState = exports.AppendState || (exports.AppendState = {}));
->>>>>>> a7f46b04
 
 /***/ },
 /* 4 */
@@ -3097,21 +3089,13 @@
     }
 
     _createClass(LabeledStatementObfuscator, [{
-<<<<<<< HEAD
-        key: 'obfuscateNode',
-=======
         key: "obfuscateNode",
->>>>>>> a7f46b04
         value: function obfuscateNode(labeledStatementNode) {
             this.storeLabeledStatementName(labeledStatementNode);
             this.replaceLabeledStatementName(labeledStatementNode);
         }
     }, {
-<<<<<<< HEAD
-        key: 'storeLabeledStatementName',
-=======
         key: "storeLabeledStatementName",
->>>>>>> a7f46b04
         value: function storeLabeledStatementName(labeledStatementNode) {
             var _this2 = this;
 
@@ -3122,11 +3106,7 @@
             });
         }
     }, {
-<<<<<<< HEAD
-        key: 'replaceLabeledStatementName',
-=======
         key: "replaceLabeledStatementName",
->>>>>>> a7f46b04
         value: function replaceLabeledStatementName(labeledStatementNode) {
             var _this3 = this;
 
